--- conflicted
+++ resolved
@@ -4,13 +4,7 @@
 from libcpp.unordered_map cimport unordered_map as umap
 from libmata.utils cimport COrdVector
 
-<<<<<<< HEAD
-=======
-cdef extern from "mata/nfa/types.hh" namespace "Mata::Nfa":
-    # Typedefs
-    ctypedef uintptr_t State
 
->>>>>>> c4d408af
 cdef extern from "mata/alphabet.hh" namespace "Mata":
     ctypedef uintptr_t Symbol
     ctypedef umap[string, Symbol] StringToSymbolMap
