/* nfa.hh -- nondeterministic finite automaton (over finite words)
 *
 * Copyright (c) 2018 Ondrej Lengal <ondra.lengal@gmail.com>
 *
 * This file is a part of libmata.
 *
 * This program is free software; you can redistribute it and/or modify
 * it under the terms of the GNU General Public License as published by
 * the Free Software Foundation; either version 3 of the License, or
 * (at your option) any later version.
 *
 * This program is distributed in the hope that it will be useful,
 * but WITHOUT ANY WARRANTY; without even the implied warranty of
 * MERCHANTABILITY or FITNESS FOR A PARTICULAR PURPOSE.  See the
 * GNU General Public License for more details.
 */

#ifndef _MATA_NFA_HH_
#define _MATA_NFA_HH_

#include <algorithm>
#include <cassert>
#include <cstdint>
#include <climits>
#include <set>
#include <unordered_map>
#include <unordered_set>
#include <utility>
#include <vector>

// MATA headers
#include <mata/parser.hh>
#include <mata/util.hh>
#include <mata/ord_vector.hh>
#include <mata/inter-aut.hh>
#include <simlib/util/binary_relation.hh>

namespace Mata
{
namespace Nfa
{
extern const std::string TYPE_NFA;

// START OF THE DECLARATIONS
using State = unsigned long;
using StatePair = std::pair<State, State>;
using StateSet = Mata::Util::OrdVector<State>;
using Symbol = unsigned long;

using PostSymb = std::unordered_map<Symbol, StateSet>;      ///< Post over a symbol.

using ProductMap = std::unordered_map<StatePair, State>;
using SubsetMap = std::unordered_map<StateSet, State>;
using Path = std::vector<State>;        ///< A finite-length path through automaton.
using Word = std::vector<Symbol>;       ///< A finite-length word.
using WordSet = std::set<Word>;         ///< A set of words.

using StringToStateMap = std::unordered_map<std::string, State>;
using StringToSymbolMap = std::unordered_map<std::string, Symbol>;

template<typename Target>
using StateMap = std::unordered_map<State, Target>;

using StateToStringMap = StateMap<std::string>;
using StateToPostMap = StateMap<PostSymb>; ///< Transitions.
/// Mapping of states to states, used, for example, to map original states to reindexed states of new automaton, etc.
using StateToStateMap = StateMap<State>;

using SymbolToStringMap = std::unordered_map<Symbol, std::string>;

using StringDict = std::unordered_map<std::string, std::string>;

// ALPHABET {{{
class Alphabet
{
public:

    /// translates a string into a symbol
    virtual Symbol translate_symb(const std::string& symb) = 0;
    /// also translates strings to symbols
    Symbol operator[](const std::string& symb) { return this->translate_symb(symb); }
    /// gets a list of symbols in the alphabet
    virtual std::list<Symbol> get_symbols() const
    { // {{{
        throw std::runtime_error("Unimplemented");
    } // }}}

    /// complement of a set of symbols wrt the alphabet
    virtual std::list<Symbol> get_complement(const std::set<Symbol>& syms) const
    { // {{{
        (void)syms;
        throw std::runtime_error("Unimplemented");
    } // }}}

    virtual ~Alphabet() { }
};

<<<<<<< HEAD
class OnTheFlyAlphabet : public Alphabet
{
private:
    StringToSymbolMap* symbol_map;
    Symbol cnt_symbol;

private:
    OnTheFlyAlphabet(const OnTheFlyAlphabet& rhs);
    OnTheFlyAlphabet& operator=(const OnTheFlyAlphabet& rhs);

public:

    explicit OnTheFlyAlphabet(StringToSymbolMap* str_sym_map, Symbol init_symbol = 0) :
            symbol_map(str_sym_map), cnt_symbol(init_symbol)
    {
        assert(nullptr != symbol_map);
    }

    std::list<Symbol> get_symbols() const override;
    Symbol translate_symb(const std::string& str) override;
    std::list<Symbol> get_complement(const std::set<Symbol>& syms) const override;
};

=======
>>>>>>> 09d11ad1
class DirectAlphabet : public Alphabet
{
public:
    Symbol translate_symb(const std::string& str) override
    {
        Symbol symb;
        std::istringstream stream(str);
        stream >> symb;
        return symb;
    }
};

class CharAlphabet : public Alphabet
{
public:

    Symbol translate_symb(const std::string& str) override
    {
        if (str.length() == 3 &&
            ((str[0] == '\'' && str[2] == '\'') ||
             (str[0] == '\"' && str[2] == '\"')
            ))
        { // direct occurrence of a character
            return str[1];
        }

        Symbol symb;
        std::istringstream stream(str);
        stream >> symb;
        return symb;
    }

    std::list<Symbol> get_symbols() const override;
    std::list<Symbol> get_complement(
            const std::set<Symbol>& syms) const override;
};

<<<<<<< HEAD
const PostSymb EMPTY_POST{};

static const struct Limits {
    State maxState = LONG_MAX;
    State minState = 0;
    Symbol maxSymbol = LONG_MAX;
    Symbol minSymbol = 0;
} limits;

/// A transition.
struct Trans
{
	State src;
	Symbol symb;
	State tgt;

	Trans() : src(), symb(), tgt() { }
	Trans(State src, Symbol symb, State tgt) : src(src), symb(symb), tgt(tgt) { }

	bool operator==(const Trans& rhs) const
	{ // {{{
		return src == rhs.src && symb == rhs.symb && tgt == rhs.tgt;
	} // operator== }}}
	bool operator!=(const Trans& rhs) const { return !this->operator==(rhs); }
};

using TransSequence = std::vector<Trans>; ///< Set of transitions.

struct Nfa; ///< A non-deterministic finite automaton.
=======
template<typename T> using Sequence = std::vector<T>; ///< A sequence of elements.
using AutSequence = Sequence<Nfa>; ///< A sequence of non-deterministic finite automata.

template<typename T> using RefSequence = Sequence<std::reference_wrapper<T>>; ///< A sequence of references to elements.
using AutRefSequence = RefSequence<Nfa>; ///< A sequence of references to non-deterministic finite automata.
using ConstAutRefSequence = RefSequence<const Nfa>; ///< A sequence of const references to non-deterministic finite automata.
>>>>>>> 09d11ad1

template<typename T> using PtrSequence = Sequence<T*>; ///< A sequence of pointers to elements.
using AutPtrSequence = PtrSequence<Nfa>; ///< A sequence of pointers to non-deterministic finite automata.
using ConstAutPtrSequence = PtrSequence<const Nfa>; ///< A sequence of pointers to const non-deterministic finite automata.

template<typename T> using ConstPtrSequence = Sequence<T* const>; ///< A sequence of const pointers to elements.
using AutConstPtrSequence = ConstPtrSequence<Nfa>; ///< A sequence of const pointers to non-deterministic finite automata.
using ConstAutConstPtrSequence = ConstPtrSequence<const Nfa>; ///< A sequence of const pointers to const non-deterministic finite automata.

/// serializes Nfa into a ParsedSection
Mata::Parser::ParsedSection serialize(
	const Nfa&                aut,
	const SymbolToStringMap*  symbol_map = nullptr,
	const StateToStringMap*   state_map = nullptr);


///  An NFA
struct TransSymbolStates {
    Symbol symbol;
    StateSet states_to;

    TransSymbolStates() = delete;
    explicit TransSymbolStates(Symbol symbolOnTransition) : symbol(symbolOnTransition), states_to() {}
    TransSymbolStates(Symbol symbolOnTransition, State states_to) :
            symbol(symbolOnTransition), states_to{states_to} {}
    TransSymbolStates(Symbol symbolOnTransition, const StateSet& states_to) :
            symbol(symbolOnTransition), states_to(states_to) {}

    inline bool operator<(const TransSymbolStates& rhs) const { return symbol < rhs.symbol; }
    inline bool operator<=(const TransSymbolStates& rhs) const { return symbol <= rhs.symbol; }
    inline bool operator>(const TransSymbolStates& rhs) const { return symbol > rhs.symbol; }
    inline bool operator>=(const TransSymbolStates& rhs) const { return symbol >= rhs.symbol; }
    inline bool operator==(const TransSymbolStates& rhs) const { return symbol == rhs.symbol; }
};

using TransitionList = Mata::Util::OrdVector<TransSymbolStates>;
using TransitionRelation = std::vector<TransitionList>;

struct Nfa
{
    /**
     * @brief For state q, transitionrelation[q] keeps the list of transitions ordered by symbols.
     *
     * The set of states of this automaton are the numbers from 0 to the number of states minus one.
     *
     * @todo maybe have this as its own class
     */
    TransitionRelation transitionrelation;
    StateSet initialstates = {};
    StateSet finalstates = {};

public:
    Nfa() : transitionrelation(), initialstates(), finalstates() {}

    /**
     * @brief Construct a new explicit NFA with num_of_states states and optionally set initial and final states.
     */
    explicit Nfa(const unsigned long num_of_states, const StateSet& initial_states = StateSet{}, const StateSet& final_states = StateSet{})
        : transitionrelation(num_of_states), initialstates(initial_states), finalstates(final_states) {}

    /**
     * @brief Construct a new explicit NFA with already filled transition relation and optionally set initial and final states.
     */
    explicit Nfa(const TransitionRelation& transition_relation, const StateSet& initial_states = StateSet{}, const StateSet& final_states = StateSet{})
            : transitionrelation(transition_relation), initialstates(initial_states), finalstates(final_states) {}

    auto get_num_of_states() const { return transitionrelation.size(); }

    void increase_size(size_t size)
    {
        assert(get_num_of_states() <= size);
        transitionrelation.resize(size);
    }

    /**
     * Increase size to include @p state.
     * @param state[in] The new state to be included.
     */
    void increase_size_for_state(const State state)
    {
        increase_size(state + 1);
    }

    /**
     * Clear initial states set.
     */
    void clear_initial() { initialstates.clear(); }

    /**
     * Make @p state initial.
     * @param state State to be added to initial states.
     */
    void make_initial(State state)
    {
        if (this->get_num_of_states() <= state) {
            throw std::runtime_error("Cannot make state initial because it is not in automaton");
        }

        this->initialstates.insert(state);
    }

    /**
     * @brief Reset initial states set to contain only @p state.
     *
     * Overwrite the previous initial states set.
     *
     * @param state State to be set as the new initial state.
     */
    void reset_initial(State state)
    {
        clear_initial();
        make_initial(state);
    }

    /**
     * Make @p vec of states initial states.
     * @param vec Vector of states to be added to initial states.
     */
    void make_initial(const std::vector<State>& vec)
    {
        for (const State& st : vec) { this->make_initial(st); }
    }

    /**
     * @brief Reset initial states set to contain only @p state.
     *
     * Overwrite the previous initial states set.
     *
     * @param vec Vector of states to be set as new initial states.
     */
    void reset_initial(const std::vector<State>& vec)
    {
        clear_initial();
        for (const State& st: vec) { this->make_initial(st); }
    }

    bool has_initial(const State &state_to_check) const {return initialstates.count(state_to_check);}

    /**
     * Remove @p state from initial states.
     * @param state[in] State to be removed from initial states.
     */
    void remove_initial(State state)
    {
        assert(has_initial(state));
        this->initialstates.remove(state);
    }

    /**
     * Remove @p vec of states from initial states.
     * @param vec[in] Vector of states to be removed from initial states.
     */
    void remove_initial(const std::vector<State>& vec)
    {
        for (const State& st : vec) { this->remove_initial(st); }
    }

    /**
     * Clear final states set.
     */
    void clear_final() { finalstates.clear(); }

    /**
     * Make @p state final.
     * @param state[in] State to be added to final states.
     */
    void make_final(const State state)
    {
        if (this->get_num_of_states() <= state) {
            throw std::runtime_error("Cannot make state final because it is not in automaton");
        }

        this->finalstates.insert(state);
    }

    /**
     * @brief Reset final states set to contain only @p state.
     *
     * Overwrite the previous final states set.
     *
     * @param state[in] State to be set as the new final state.
     */
    void reset_final(const State state)
    {
        clear_final();
        make_final(state);
    }

    /**
     * Make @p vec of states final states.
     * @param vec[in] Vector of states to be added to final states.
     */
    void make_final(const std::vector<State>& vec)
    {
        for (const State& st : vec) { this->make_final(st); }
    }

    /**
     * @brief Reset final states set to contain only @p state.
     *
     * Overwrite the previous final states set.
     *
     * @param vec[in] Vector of states to be set as new final states.
     */
    void reset_final(const std::vector<State>& vec)
    {
        clear_final();
        for (const State& st: vec) { this->make_final(st); }
    }

    bool has_final(const State &state_to_check) const { return finalstates.count(state_to_check); }

    /**
     * Remove @p state from final states.
     * @param state[in] State to be removed from final states.
     */
    void remove_final(State state)
    {
        assert(has_final(state));
        this->finalstates.remove(state);
    }

    /**
     * Remove @p vec of states from final states.
     * @param vec[in] Vector of states to be removed from final states.
     */
    void remove_final(const std::vector<State>& vec)
    {
        for (const State& st : vec) { this->remove_final(st); }
    }

    /**
     * Add a new state to the automaton.
     * @return The newly created state.
     */
    State add_new_state();

    bool is_state(const State &state_to_check) const { return state_to_check < transitionrelation.size(); }

    /**
     * @brief Get set of reachable states.
     *
     * Reachable states are states accessible from any initial state.
     * @return Set of reachable states.
     */
    StateSet get_reachable_states() const;

    /**
     * @brief Get set of terminating states.
     *
     * Terminating states are states leading to any final state.
     * @return Set of terminating states.
     */
    StateSet get_terminating_states() const;

    /**
     * @brief Get a set of useful states.
     *
     * Useful states are reachable and terminating states.
     * @return Set of useful states.
     */
    StateSet get_useful_states();

    /**
     * @brief Remove inaccessible (unreachable) and not co-accessible (non-terminating) states.
     *
     * Remove states which are not accessible (unreachable; state is accessible when the state is the endpoint of a path
     * starting from an initial state) or not co-accessible (non-terminating; state is co-accessible when the state is
     * the starting point of a path ending in a final state).
     */
    void trim();

    /* Lukas: the above is nice. The good thing is that access to [q] is constant,
     * so one can iterate over all states for instance using this, and it is fast.
     * But I don't know how to do a similar thing inside TransitionList.
     * Returning a transition of q with the symbol a means to search for it in the list,
     * so iteration over the entire list would be very inefficient.
     * An efficient iteration would probably need an interface for an iterator, I don't know...
     * */

    /**
     * @brief Adds a transition from stateFrom trough symbol to stateTo.
     */
    void add_trans(State src, Symbol symb, State tgt);

    void add_trans(const Trans& trans)
    {
        add_trans(trans.src, trans.symb, trans.tgt);
    }

    /**
     * Remove transition.
     * @param src Source state of the transition to be removed.
     * @param symb Transition symbol of the transition to be removed.
     * @param tgt Target state of the transition to be removed.
     */
    void remove_trans(State src, Symbol symb, State tgt);

    /**
     * Remove transition.
     * @param trans Transition to be removed.
     */
    void remove_trans(const Trans& trans)
    {
        remove_trans(trans.src, trans.symb, trans.tgt);
    }

    /**
     * Remove epsilon transitions from the automaton.
     */
    void remove_epsilon(Symbol epsilon);

    bool has_trans(Trans trans) const
    {
        if (transitionrelation.empty())
            return false;
        const TransitionList& tl = get_transitions_from(trans.src);

        if (tl.empty())
            return false;
        for (auto& t : tl)
        {
            if (t.symbol > trans.symb)
                return false;
            if (trans.symb == t.symbol && t.states_to.count(trans.tgt))
                return true;
            assert(t.symbol <= trans.symb);
        }

        return false;
    }
    bool has_trans(State src, Symbol symb, State tgt) const
    { // {{{
        return this->has_trans({src, symb, tgt});
    } // }}}

    /**
     * Get transitions from @p state_from using transition @p symbol.
     * @param state_from State from which to get transitions.
     * @param symbol Transition symbol to look for in transitions.
     * @return Iterator for @c TransitionList; Allows us to compare to TransitionsList::end() to see whether the specified
     *  transitions exist. If they do, we can access the transitions with a dereference operator (*iter).
     */
    TransitionList::const_iterator get_transitions_from(State state_from, Symbol symbol) const;

    /**
     * Check whether automaton has no transitions.
     * @return True if there are no transitions in the automaton, false otherwise.
     */
    bool trans_empty() const;
    size_t get_num_of_trans() const; ///< Number of transitions; has linear time complexity.
    bool nothing_in_trans() const
    {
        return std::all_of(this->transitionrelation.begin(), this->transitionrelation.end(),
                    [](const auto& trans) {return trans.size() == 0;});
    }

    /**
     * Get transitions as a sequence of @c Trans.
     * @return Sequence of transitions as @c Trans.
     */
    TransSequence get_trans_as_sequence() const;

    /**
     * Get transitions from @p state_from as a sequence of @c Trans.
     * @param state_from[in] Source state_from of transitions to get.
     * @return Sequence of transitions as @c Trans from @p state_from.
     */
    TransSequence get_trans_from_as_sequence(State state_from) const;

    /**
     * Get transitions leading from @p state_from.
     * @param state_from[in] Source state for transitions to get.
     * @return List of transitions leading from @p state_from.
     */
    const TransitionList& get_transitions_from(const State state_from) const
    {
        assert(get_num_of_states() >= state_from + 1);
        return transitionrelation[state_from];
    }

    /**
     * Get transitions leading to @p state_to.
     * @param state_to[in] Target state for transitions to get.
     * @return Sequence of @c Trans transitions leading to @p state_to.
     */
    TransSequence get_transitions_to(State state_to) const;

    /**
     * Unify transitions to create a directed graph with at most a single transition between two states.
     * @return An automaton representing a directed graph.
     */
    Nfa get_digraph();

    void print_to_DOT(std::ostream &outputStream) const;
    static Nfa read_from_our_format(std::istream &inputStream);

    StateSet post(const StateSet& states, const Symbol& symbol) const
    {
        if (trans_empty())
            return StateSet{};

        StateSet res;
        for (auto state : states)
            for (const auto& symStates : transitionrelation[state])
                if (symStates.symbol == symbol)
                    res.insert(symStates.states_to);

        return res;
    }

    /**
     * Get shortest words (regarding their length) of the automaton using BFS.
     * @return Set of shortest words.
     */
    WordSet get_shortest_words() const;

    //class for iterating successors of a set of states represented as a StateSet
    //the iteration will take the symbols in from the smallest
    struct state_set_post_iterator {
    private:
        std::vector<State> state_vector;
        const Nfa &automaton;//or just give it a transition relation, that would make it more universal
        std::size_t size; // usable size of stateVector
        Symbol min_symbol;//the smallest symbol, for the next post
        std::vector<TransitionList::const_iterator> transition_iterators; //vector of iterators into TransitionLists (that are assumed sorted by symbol), for every state
    public:
        state_set_post_iterator(std::vector<State> states, const Nfa &aut);

        bool has_next() const;

        std::pair<Symbol, const StateSet> next();
    };

    struct const_iterator
    { // {{{
        const Nfa* nfa;
        size_t trIt;
        TransitionList::const_iterator tlIt;
        StateSet::const_iterator ssIt;
        Trans trans;
        bool is_end = { false };

        const_iterator() : nfa(), trIt(0), tlIt(), ssIt(), trans() { };
        static const_iterator for_begin(const Nfa* nfa);
        static const_iterator for_end(const Nfa* nfa);

        void refresh_trans()
        { // {{{
            this->trans = {trIt, this->tlIt->symbol, *(this->ssIt)};
        } // }}}

        const Trans& operator*() const { return this->trans; }

        bool operator==(const const_iterator& rhs) const
        { // {{{
            if (this->is_end && rhs.is_end) { return true; }
            if ((this->is_end && !rhs.is_end) || (!this->is_end && rhs.is_end)) { return false; }
            return ssIt == rhs.ssIt && tlIt == rhs.tlIt && trIt == rhs.trIt;
        } // }}}
        bool operator!=(const const_iterator& rhs) const { return !(*this == rhs);}
        const_iterator& operator++();
    }; // }}}

    const_iterator begin() const { return const_iterator::for_begin(this); }
    const_iterator end() const { return const_iterator::for_end(this); }

    const TransitionList& operator[](State state) const
    { // {{{
        assert(state < transitionrelation.size());

        return transitionrelation[state];
    } // operator[] }}}

private:
    using StateBoolArray = std::vector<bool>; ///< Bool array for states in the automaton.

    /**
     * Compute reachability of states.
     * @return Bool array for reachable states (from initial states): true for reachable, false for unreachable states.
     */
    StateBoolArray compute_reachability() const;

    /**
     * Add transitions to the trimmed automaton.
     * @param original_to_new_states_map Map of old states to new trimmed automaton states.
     * @param trimmed_aut The new trimmed automaton.
     */
    void add_trimmed_transitions(const StateToStateMap& original_to_new_states_map, Nfa& trimmed_aut);

    /**
     * Get a new trimmed automaton.
     * @param original_to_new_states_map Map of old states to new trimmed automaton states.
     * @return Newly created trimmed automaton.
     */
    Nfa create_trimmed_aut(const StateToStateMap& original_to_new_states_map);
}; // Nfa

/// a wrapper encapsulating @p Nfa for higher-level use
struct NfaWrapper
{ // {{{
	/// the NFA
	Nfa nfa;

	/// the alphabet
	Alphabet* alphabet;

	/// mapping of state names (as strings) to their numerical values
	StringToStateMap state_dict;
}; // NfaWrapper }}}

/// Do the automata have disjoint sets of states?
bool are_state_disjoint(const Nfa& lhs, const Nfa& rhs);

/// Is the language of the automaton empty?
bool is_lang_empty(const Nfa& aut, Path* cex = nullptr);

bool is_lang_empty_cex(const Nfa& aut, Word* cex);

void uni(Nfa *unionAutomaton, const Nfa &lhs, const Nfa &rhs);

inline Nfa uni(const Nfa &lhs, const Nfa &rhs)
{ // {{
    Nfa uni_aut;
    uni(&uni_aut, lhs, rhs);
    return uni_aut;
} // uni }}}

/**
 * @brief Compute intersection of two NFAs preserving epsilon transitions.
 *
 * Create product of two NFAs, where both automata can contain ε-transitions. The product preserves the ε-transitions
 * of both automata. This means that for each ε-transition of the form `s -ε-> p` and each product state `(s, a)`,
 * an ε-transition `(s, a) -ε-> (p, a)` is created. Furthermore, for each ε-transition `s -ε-> p` and `a -ε-> b`,
 * a product state `(s, a) -ε-> (p, b)` is created.
 *
 * Automata must share alphabets.
 *
 * @param[in] lhs First NFA with possible epsilon symbols @p epsilon.
 * @param[in] rhs Second NFA with possible epsilon symbols @p epsilon.
 * @param[in] epsilon Symbol to handle as an epsilon symbol.
 * @param[out] prod_map Mapping of pairs of states (lhs_state, rhs_state) to new product states.
 * @return NFA as a product of NFAs @p lhs and @p rhs with ε-transitions preserved.
 */
Nfa intersection(const Nfa &lhs, const Nfa &rhs, Symbol epsilon, ProductMap* prod_map = nullptr);

/**
 * @brief Compute intersection of two NFAs preserving epsilon transitions.
 *
 * Create product of two NFAs, where both automata can contain ε-transitions. The product preserves the ε-transitions
 * of both automata. This means that for each ε-transition of the form `s -ε-> p` and each product state `(s, a)`,
 * an ε-transition `(s, a) -ε-> (p, a)` is created. Furthermore, for each ε-transition `s -ε-> p` and `a -ε-> b`,
 * a product state `(s, a) -ε-> (p, b)` is created.
 *
 * Automata must share alphabets.
 *
 * @param[out] res Result product NFA of the intersection of @p lhs and @p rhs with ε-transitions preserved.
 * @param[in] lhs First NFA with possible epsilon symbols @p epsilon.
 * @param[in] rhs Second NFA with possible epsilon symbols @p epsilon.
 * @param[in] epsilon Symbol to handle as an epsilon symbol.
 * @param[out] prod_map Mapping of pairs of states (lhs_state, rhs_state) to new product states.
 */
void intersection(Nfa* res, const Nfa &lhs, const Nfa &rhs, Symbol epsilon, ProductMap* prod_map = nullptr);

/**
 * @brief Compute intersection of two NFAs.
 *
 * @param[out] res Result product NFA of the intersection of @p lhs and @p rhs.
 * @param[in] lhs First NFA to compute intersection for.
 * @param[in] rhs Second NFA to compute intersection for.
 * @param[out] prod_map Mapping of pairs of states (lhs_state, rhs_state) to new product states.
 */
void intersection(Nfa* res, const Nfa& lhs, const Nfa& rhs, ProductMap* prod_map = nullptr);

/**
 * @brief Compute intersection of two NFAs.
 *
 * @param[in] lhs First NFA to compute intersection for.
 * @param[in] rhs Second NFA to compute intersection for.
 * @return NFA as a product of NFAs @p lhs and @p rhs with ε-transitions preserved.
 */
Nfa intersection(const Nfa &lhs, const Nfa &rhs);

/**
 * Concatenate two NFAs.
 * @param[out] res Concatenated automaton as a result of the concatenation of @p lhs and @p rhs.
 * @param[in] lhs First automaton to concatenate.
 * @param[in] rhs Second automaton to concatenate.
 */
void concatenate(Nfa* res, const Nfa& lhs, const Nfa& rhs);

/**
 * Concatenate two NFAs.
 * @param[in] lhs First automaton to concatenate.
 * @param[in] rhs Second automaton to concatenate.
 * @return Concatenated automaton.
 */
Nfa concatenate(const Nfa& lhs, const Nfa& rhs);

/**
 * Concatenate two NFAs over epsilon transitions.
 * @param[out] res Concatenated automaton as a result of the concatenation of @p lhs and @p rhs.
 * @param[in] lhs First automaton to concatenate.
 * @param[in] rhs Second automaton to concatenate.
 * @param[in] epsilon Epsilon symbol to concatenate @p lhs with @p rhs over.
 */
void concatenate(Nfa* res, const Nfa& lhs, const Nfa& rhs, Symbol epsilon);

/**
 * Concatenate two NFAs over epsilon transitions.
 * @param[in] lhs First automaton to concatenate.
 * @param[in] rhs Second automaton to concatenate.
 * @param[in] epsilon Epsilon symbol to concatenate @p lhs with @p rhs over.
 * @return Concatenated automaton.
 */
Nfa concatenate(const Nfa& lhs, const Nfa& rhs, Symbol epsilon);

/// makes the transition relation complete
void make_complete(
        Nfa*             aut,
        const Alphabet&  alphabet,
        State            sink_state);

// assumes deterministic automaton
void complement_in_place(Nfa &aut);

/// Co
void complement(
        Nfa*               result,
        const Nfa&         aut,
        const Alphabet&    alphabet,
        const StringDict&  params = {{"algo", "classical"}},
        SubsetMap*         subset_map = nullptr);

inline Nfa complement(
        const Nfa&         aut,
        const Alphabet&    alphabet,
        const StringDict&  params = {{"algo", "classical"}},
        SubsetMap*         subset_map = nullptr)
{ // {{{
    Nfa result;
    complement(&result, aut, alphabet, params, subset_map);
    return result;
} // complement }}}

void minimize(Nfa* res, const Nfa &aut);

inline Nfa minimize(const Nfa &aut)
{
    Nfa minimized;
    minimize(&minimized, aut);
    return aut;
}

/// Determinize an automaton
void determinize(
        Nfa*        result,
        const Nfa&  aut,
        SubsetMap*  subset_map = nullptr);

inline Nfa determinize(
        const Nfa&  aut,
        SubsetMap*  subset_map)
{ // {{{
    Nfa result;
    determinize(&result, aut, subset_map);
    return result;
} // determinize }}}

void invert(Nfa* result, const Nfa &aut);

inline Nfa invert(const Nfa &aut)
{
    Nfa inverted;
    invert(&inverted, aut);
    return inverted;
}

Simlib::Util::BinaryRelation compute_relation(
        const Nfa& aut,
        const StringDict&  params = {{"relation", "simulation"}, {"direction","forward"}});

// Reduce the size of the automaton
void reduce(
        Nfa* result,
        const Nfa &aut,
        StateToStateMap *state_map = nullptr,
        const StringDict&  params = {{"algorithm", "simulation"}});

inline Nfa reduce(
        const Nfa &aut,
        StateToStateMap *state_map = nullptr,
        const StringDict&  params = {{"algorithm", "simulation"}})
{
    Nfa reduced;
    reduce(&reduced, aut, state_map, params);
    return reduced;
}

/// Is the language of the automaton universal?
bool is_universal(
        const Nfa&         aut,
        const Alphabet&    alphabet,
        Word*              cex = nullptr,
        const StringDict&  params = {{"algo", "antichains"}});

inline bool is_universal(
        const Nfa&         aut,
        const Alphabet&    alphabet,
        const StringDict&  params)
{ // {{{
    return is_universal(aut, alphabet, nullptr, params);
} // }}}

/// Checks inclusion of languages of two automata (smaller <= bigger)?
bool is_incl(
        const Nfa&         smaller,
        const Nfa&         bigger,
        Word*              cex,
        const Alphabet*    alphabet = nullptr,
        const StringDict&  params = {{"algo", "antichains"}});

inline bool is_incl(
        const Nfa&             smaller,
        const Nfa&             bigger,
        const Alphabet* const  alphabet = nullptr,
        const StringDict&      params = {{"algo", "antichains"}})
{ // {{{
    return is_incl(smaller, bigger, nullptr, alphabet, params);
} // }}}

/**
 * @brief Perform equivalence check of two NFAs: @p lhs and @p rhs.
 *
 * @param lhs[in] First automaton to concatenate.
 * @param rhs[in] Second automaton to concatenate.
 * @param alphabet[in] Alphabet of both NFAs to compute with.
 * @param params[in] Optional parameters to control the equivalence check algorithm:
 * - "algo": "naive", "antichains" (Default: "antichains")
 * @return True if @p lhs and @p rhs are equivalent, false otherwise.
 */
bool equivalence_check(const Nfa& lhs, const Nfa& rhs, const Alphabet* alphabet,
                       const StringDict& params = {{"algo", "antichains"}});

/**
 * @brief Perform equivalence check of two NFAs: @p lhs and @p rhs.
 *
 * The current implementation of 'Mata::Nfa::Nfa' does not accept input alphabet. For this reason, an alphabet
 * has to be created from all transitions each time an operation on alphabet is called. When calling this function,
 * the alphabet has to be computed first.
 *
 * Hence, this function is less efficient than its alternative taking already defined alphabet as its parameter.
 * That way, alphabet has to be compute only once, as opposed to the current ad-hoc construction of alphabet.
 * The use of the alternative with defined alphabet should be preferred.
 *
 * @param lhs[in] First automaton to concatenate.
 * @param rhs[in] Second automaton to concatenate.
 * @param params[in] Optional parameters to control the equivalence check algorithm:
 * - "algo": "naive", "antichains" (Default: "antichains")
 * @return True if @p lhs and @p rhs are equivalent, false otherwise.
 */
bool equivalence_check(const Nfa& lhs, const Nfa& rhs, const StringDict& params = {{ "algo", "antichains"}});

/// Reverting the automaton
void revert(Nfa* result, const Nfa& aut);

inline Nfa revert(const Nfa& aut)
{ // {{{
    Nfa result;
    revert(&result, aut);
    return result;
} // revert }}}

/// Removing epsilon transitions
void remove_epsilon(Nfa* result, const Nfa& aut, Symbol epsilon);

inline Nfa remove_epsilon(const Nfa& aut, Symbol epsilon)
{ // {{{
    Nfa result{};
    remove_epsilon(&result, aut, epsilon);
    return result;
} // }}}

/// Test whether an automaton is deterministic, i.e., whether it has exactly
/// one initial state and every state has at most one outgoing transition over
/// every symbol.  Checks the whole automaton, not only the reachable part
bool is_deterministic(const Nfa& aut);

/// Test for automaton completeness wrt an alphabet.  An automaton is complete
/// if every reachable state has at least one outgoing transition over every
/// symbol.
bool is_complete(const Nfa& aut, const Alphabet& alphabet);

/** Loads an automaton from Parsed object */
template <class ParsedObject>
void construct(
        Nfa*                                 aut,
        const ParsedObject&                  parsed,
        StringToSymbolMap*                   symbol_map = nullptr,
        StringToStateMap*                    state_map = nullptr)
{ // {{{
    assert(nullptr != aut);

    bool remove_symbol_map = false;
    if (nullptr == symbol_map)
    {
        symbol_map = new StringToSymbolMap();
        remove_symbol_map = true;
    }

    auto release_res = [&](){ if (remove_symbol_map) delete symbol_map; };

    Mata::Nfa::OnTheFlyAlphabet alphabet(symbol_map);

    try
    {
        construct(aut, parsed, &alphabet, state_map);
    }
    catch (std::exception&)
    {
        release_res();
        throw;
    }

    release_res();
}

/** Loads an automaton from Parsed object */
void construct(
        Nfa*                                 aut,
        const Mata::Parser::ParsedSection&  parsec,
        Alphabet*                            alphabet,
        StringToStateMap*                    state_map = nullptr);

 void construct(
         Nfa*                                 aut,
         const Mata::InterAutomaton&          inter_aut,
         Alphabet*                            alphabet,
         StringToStateMap*                    state_map = nullptr);

/** Loads an automaton from Parsed object */
template <class ParsedObject>
inline Nfa construct(
        const ParsedObject&                  parsed,
        StringToSymbolMap*                   symbol_map = nullptr,
        StringToStateMap*                    state_map = nullptr)
{ // {{{
    Nfa result;
    construct(&result, parsed, symbol_map, state_map);
    return result;
} // construct }}}

std::pair<Word, bool> get_word_for_path(const Nfa& aut, const Path& path);

/// Checks whether a string is in the language of an automaton
bool is_in_lang(const Nfa& aut, const Word& word);

/// Checks whether the prefix of a string is in the language of an automaton
bool is_prfx_in_lang(const Nfa& aut, const Word& word);

/** Encodes a vector of strings (each corresponding to one symbol) into a
 *  @c Word instance
 */
inline Word encode_word(
	const StringToSymbolMap&         symbol_map,
	const std::vector<std::string>&  input)
{ // {{{
	Word result;
	for (const auto& str : input) { result.push_back(symbol_map.at(str)); }
	return result;
} // encode_word }}}

/// operator<<
std::ostream& operator<<(std::ostream& strm, const Nfa& nfa);

/// global constructor to be called at program startup (from vm-dispatch)
void init();

/**
 * Operations on segment automata.
 */
namespace SegNfa
{
/// Segment automaton.
/// These are automata whose state space can be split into several segments connected by ε-transitions in a chain.
/// No other ε-transitions are allowed. As a consequence, no ε-transitions can appear in a cycle.
using SegNfa = Nfa;

/**
 * Class executing segmentation operations for a given segment automaton. Works only with segment automata.
 */
class Segmentation
{
public:
    using EpsilonDepth = unsigned; ///< Depth of ε-transitions.
    /// Dictionary of lists of ε-transitions grouped by their depth.
    /// For each depth 'i' we have 'depths[i]' which contains a list of ε-transitions of depth 'i'.
    using EpsilonDepthTransitions = std::unordered_map<EpsilonDepth, TransSequence>;

    /**
     * Prepare automaton @p aut for segmentation.
     * @param[in] aut Segment automaton to make segments for.
     * @param[in] epsilon Symbol to execute segmentation for.
     */
    Segmentation(const SegNfa& aut, const Symbol epsilon) : epsilon(epsilon), automaton(aut)
    {
        compute_epsilon_depths(); // Map depths to epsilon transitions.
    }

    /**
     * Get segmentation depths for ε-transitions.
     * @return Map of depths to lists of ε-transitions.
     */
    const EpsilonDepthTransitions& get_epsilon_depths() const { return epsilon_depth_transitions; }

    /**
     * Get segment automata.
     * @return A vector of segments for the segment automaton in the order from the left (initial state in segment automaton)
     * to the right (final states of segment automaton).
     */
    const AutSequence& get_segments();

private:
    const Symbol epsilon{}; ///< Symbol for which to execute segmentation.
    /// Automaton to execute segmentation for. Must be a segment automaton (can be split into @p segments).
    const SegNfa& automaton{};
    EpsilonDepthTransitions epsilon_depth_transitions{}; ///< Epsilon depths.
    AutSequence segments{}; ///< Segments for @p automaton.

    /**
     * Pair of state and its depth.
     */
    struct StateDepthPair
    {
        State state; ///< State with a depth.
        EpsilonDepth depth; ///< Depth of a state.
    };

    /**
     * Compute epsilon depths with their transitions.
     */
    void compute_epsilon_depths();

    /**
     * Split segment @c automaton into @c segments.
     */
    void split_aut_into_segments();

    /**
     * Propagate changes to the current segment automaton to the remaining segments with higher depths.
     * @param[in] current_depth Current depth.
     * @param[in] transition Current epsilon transition.
     */
    void propagate_to_other_segments(size_t current_depth, const Trans& transition);

    /**
     * Update current segment automaton.
     * @param[in] current_depth Current depth.
     * @param[in] transition Current epsilon transition.
     */
    void update_current_segment(size_t current_depth, const Trans& transition);

    /**
     * Trim created segments of redundant states and epsilon transitions.
     */
    void trim_segments();

    /**
     * Initialize map of visited states.
     * @return Map of visited states.
     */
    StateMap<bool> initialize_visited_map() const;

    /**
     * Initialize worklist of states with depths to process.
     * @return Queue of state and its depth pairs.
     */
    std::deque<StateDepthPair> initialize_worklist() const;

    /**
     * Process pair of state and its depth.
     * @param[in] state_depth_pair Current state depth pair.
     * @param[out] worklist Worklist of state and depth pairs to process.
     */
    void process_state_depth_pair(StateDepthPair& state_depth_pair, std::deque<StateDepthPair>& worklist);

    /**
     * Add states with non-epsilon transitions to the @p worklist.
     * @param state_transitions[in] Transitions from current state.
     * @param depth[in] Current depth.
     * @param worklist[out] Worklist of state and depth pairs to process.
     */
    static void add_transitions_to_worklist(const TransSymbolStates& state_transitions, EpsilonDepth depth,
                                            std::deque<StateDepthPair>& worklist);

    /**
     * Process epsilon transitions for the current state.
     * @param[in] state_depth_pair Current state depth pair.
     * @param[in] state_transitions Transitions from current state.
     * @param[out] worklist Worklist of state and depth pairs to process.
     */
    void handle_epsilon_transitions(const StateDepthPair& state_depth_pair, const TransSymbolStates& state_transitions,
                                    std::deque<StateDepthPair>& worklist);

    /**
     * @brief Remove inner initial and final states.
     *
     * Remove all initial states for all segments but the first one and all final states for all segments but the last one.
     */
    void remove_inner_initial_and_final_states();
}; // Segmentation
} // SegNfa

/**
 * Class mapping states to the shortest words accepted by languages of the states.
 */
class ShortestWordsMap
{
public:
    /**
     * Maps states in the automaton @p aut to shortest words accepted by languages of the states.
     * @param aut Automaton to compute shortest words for.
     */
    explicit ShortestWordsMap(const Nfa& aut)
        : reversed_automaton(revert(aut))
    {
        insert_initial_lengths();

        compute();
    }

    /**
     * Gets shortest words for the given @p states.
     * @param[in] states States to map shortest words for.
     * @return Set of shortest words.
     */
    WordSet get_shortest_words_for(const StateSet& states) const;

    /**
     * Gets shortest words for the given @p state.
     * @param[in] state State to map shortest words for.
     * @return Set of shortest words.
     */
    WordSet get_shortest_words_for(State state) const;

private:
    using WordLength = int; ///< A length of a word.
    /// Pair binding the length of all words in the word set and word set with words of the given length.
    using LengthWordsPair = std::pair<WordLength, WordSet>;
    /// Map mapping states to the shortest words accepted by the automaton from the mapped state.
    StateMap<LengthWordsPair> shortest_words_map{};
    std::set<State> processed{}; ///< Set of already processed states.
    std::deque<State> fifo_queue{}; ///< FIFO queue for states to process.
    const Nfa reversed_automaton{}; ///< Reversed input automaton.

    /**
     * @brief Inserts initial lengths into the shortest words map.
     *
     * Inserts initial length of length 0 for final state in the automaton (initial states in the reversed automaton).
     */
    void insert_initial_lengths();

    /**
     * Computes shortest words for all states in the automaton.
     */
    void compute();

    /**
     * Computes shortest words for the given @p state.
     * @param[in] state State to compute shortest words for.
     */
    void compute_for_state(State state);

    /**
     * Creates default shortest words mapping for yet unprocessed @p state.
     * @param[in] state State to map default shortest words.
     * @return Created default shortest words map element for the given @p state.
     */
    LengthWordsPair map_default_shortest_words(const State state)
    {
        return shortest_words_map.emplace(state, std::make_pair(-1, WordSet{})).first->second;
    }

    /**
     * Update words for the current state.
     * @param[out] act Current state shortest words and length.
     * @param[in] dst Transition target state shortest words and length.
     * @param[in] symbol Symbol to update with.
     */
    static void update_current_words(LengthWordsPair& act, const LengthWordsPair& dst, Symbol symbol);
}; // ShortestWordsMap

class EnumAlphabet : public Alphabet
{
public:
    using InsertionResult = std::pair<StringToSymbolMap::const_iterator, bool>; ///< Result of the insertion of a new symbol.

    EnumAlphabet() = default;
    EnumAlphabet(const EnumAlphabet& rhs) : symbol_map(rhs.symbol_map), next_symbol_value(rhs.next_symbol_value) {}

private:
    // Adapted from: https://www.fluentcpp.com/2019/01/25/variadic-number-function-parameters-type/.
    template<bool...> struct bool_pack{};
    /// Checks for all types in the pack.
    template<typename... Ts>
    using conjunction = std::is_same<bool_pack<true,Ts::value...>, bool_pack<Ts::value..., true>>;
    /// Checks whether all types are 'Nfa'.
    template<typename... Ts>
    using AreAllNfas = typename conjunction<std::is_same<Ts, const Nfa&>...>::type;

public:
    /**
     * Create alphabet from variable number of NFAs.
     * @tparam[in] Nfas Type Nfa.
     * @param[in] nfas NFAs to create alphabet from.
     * @return Created alphabet.
     */
    template<typename... Nfas, typename = AreAllNfas<Nfas...>>
    static EnumAlphabet from_nfas(const Nfas&... nfas) {
        EnumAlphabet alphabet{};
        // TODO: When we are on C++17, we can use fold expression here instead of the manual for_each_argument reimplementation.
        for_each_argument([&alphabet](const Nfa& aut) {
            size_t aut_num_of_states{ aut.get_num_of_states() };
            for (State state{ 0 }; state < aut_num_of_states; ++state) {
                for (const auto& state_transitions: aut.transitionrelation[state]) {
                    alphabet.try_add_new_symbol(std::to_string(state_transitions.symbol), state_transitions.symbol);
                }
            }
        }, nfas...);
        return alphabet;
    }

    /**
     * Create alphabet from vector of of NFAs.
     * @param[in] nfas Vector of NFAs to create alphabet from.
     * @return Created alphabet.
     */
    static EnumAlphabet from_nfas(const ConstAutRefSequence& nfas) {
        EnumAlphabet alphabet{};
        size_t nfa_num_of_states{};
        for (const auto& nfa: nfas) {
            nfa_num_of_states = nfa.get().get_num_of_states();
            for (State state{ 0 }; state < nfa_num_of_states; ++state) {
                for (const auto& state_transitions: nfa.get().transitionrelation[state]) {
                    alphabet.update_next_symbol_value(state_transitions.symbol);
                    alphabet.try_add_new_symbol(std::to_string(state_transitions.symbol), state_transitions.symbol);
                }
            }
        }
        return alphabet;
    }

    /**
     * Create alphabet from vector of of NFAs.
     * @param[in] nfas Vector of pointers to NFAs to create alphabet from.
     * @return Created alphabet.
     */
    static EnumAlphabet from_nfas(const ConstAutPtrSequence& nfas) {
        EnumAlphabet alphabet{};
        size_t nfa_num_of_states{};
        for (const Nfa* const nfa: nfas) {
            nfa_num_of_states = nfa->get_num_of_states();
            for (State state{ 0 }; state < nfa_num_of_states; ++state) {
                for (const auto& state_transitions: nfa->transitionrelation[state]) {
                    alphabet.update_next_symbol_value(state_transitions.symbol);
                    alphabet.try_add_new_symbol(std::to_string(state_transitions.symbol), state_transitions.symbol);
                }
            }
        }
        return alphabet;
    }

    /**
     * Expand alphabet by symbols from the passed @p nfa.
     * @param[in] nfa Automaton with whose transition symbols to expand the current alphabet.
     */
    void add_symbols_from(const Nfa& nfa);

    template <class InputIt>
    EnumAlphabet(InputIt first, InputIt last) : EnumAlphabet() {
        for (; first != last; ++first) {
            add_new_symbol(*first, next_symbol_value);
        }
    }

    EnumAlphabet(std::initializer_list<std::string> l) : EnumAlphabet(l.begin(), l.end()) {}

    Symbol translate_symb(const std::string& str) override
    {
        auto it = symbol_map.find(str);
        if (symbol_map.end() == it)
        {
            throw std::runtime_error("unknown symbol \'" + str + "\'");
        }

        return it->second;
    }

    std::list<Symbol> get_symbols() const override;
    std::list<Symbol> get_complement(const std::set<Symbol>& syms) const override;

    /**
     * @brief Add new symbol to the alphabet.
     *
     * Throws an exception when the adding fails.
     *
     * @param[in] key User-space representation of the symbol.
     * @param[in] value Number of the symbol to be used on transitions.
     * @return Result of the insertion as @c InsertionResult.
     */
     InsertionResult add_new_symbol(const std::string& key, Symbol value) {
        const InsertionResult insertion_result{ try_add_new_symbol(key, value) };
        if (!insertion_result.second) { // If the insertion of key-value pair failed.
            throw std::runtime_error("multiple occurrence of the same symbol");
        }
        update_next_symbol_value(value);
        return insertion_result;
    }

    /**
     * @brief Try to add symbol to the alphabet map.
     *
     * Does not throw an exception when the adding fails.
     *
     * @param[in] key User-space representation of the symbol.
     * @param[in] value Number of the symbol to be used on transitions.
     * @return Result of the insertion as @c InsertionResult.
     */
    InsertionResult try_add_new_symbol(const std::string& key, Symbol value) {
        const InsertionResult insertion_result{ symbol_map.insert({ key, value}) };
        return insertion_result;
    }

    /**
     * Get next value for a potential new symbol.
     * @return Next Symbol value.
     */
    Symbol get_next_value() const { return next_symbol_value; }

private:
    StringToSymbolMap symbol_map{}; ///< Map of string transition symbols to symbol values.
    Symbol next_symbol_value{}; ///< Next value to be used for a newly added symbol.

    EnumAlphabet& operator=(const EnumAlphabet& rhs);

    // Adapted from: https://stackoverflow.com/a/41623721.
    template <typename TF, typename... Ts>
    static void for_each_argument(TF&& f, Ts&&... xs)
    {
        std::initializer_list<const Nfa>{(f(std::forward<Ts>(xs)), Nfa{})... };
    }

    /**
     * @brief Update next symbol value when appropriate.
     *
     * When the newly inserted value is larger or equal to the current next symbol value, update he next symbol value to
     * a value one larger than the new value.
     * @param value The value of the newly added symbol.
     */
    void update_next_symbol_value(Symbol value) {
        if (next_symbol_value <= value) {
            next_symbol_value = value + 1;
        }
    }
}; // class EnumAlphabet.

class OnTheFlyAlphabet : public Alphabet
{
private:
    StringToSymbolMap* symbol_map;
    Symbol cnt_symbol;

    OnTheFlyAlphabet(const OnTheFlyAlphabet& rhs);
    OnTheFlyAlphabet& operator=(const OnTheFlyAlphabet& rhs);

public:
    /**
     * Construct alphabet on the fly from already prepared str_sym_map.
     * @param[in] str_sym_map Map of transition symbols as strings to symbol values.
     * @param[in] init_symbol Initial symbol value to use as next added symbol value. One can reserve the values lower than
     *     @p init_symbol for special symbols and when passing an non-empty @p str_sym_map, define value higher than any
     *     value in @p str_sym_map to avoid collisions.
     */
    explicit OnTheFlyAlphabet(StringToSymbolMap* str_sym_map, Symbol init_symbol = 0) :
            symbol_map(str_sym_map), cnt_symbol(init_symbol)
    {
        assert(nullptr != symbol_map);
    }

    std::list<Symbol> get_symbols() const override;
    Symbol translate_symb(const std::string& str) override;
    std::list<Symbol> get_complement(const std::set<Symbol>& syms) const override;
}; // class OnTheFlyAlphabet.

// CLOSING NAMESPACES AND GUARDS
} /* Nfa */
} /* Mata */

namespace std
{ // {{{
template <>
struct hash<Mata::Nfa::Trans>
{
	inline size_t operator()(const Mata::Nfa::Trans& trans) const
	{
		size_t accum = std::hash<Mata::Nfa::State>{}(trans.src);
		accum = Mata::util::hash_combine(accum, trans.symb);
		accum = Mata::util::hash_combine(accum, trans.tgt);
		return accum;
	}
};

std::ostream& operator<<(std::ostream& os, const Mata::Nfa::Trans& trans);
std::ostream& operator<<(std::ostream& os, const Mata::Nfa::NfaWrapper& nfa_wrap);
} // std }}}

#endif /* _MATA_NFA_HH_ */<|MERGE_RESOLUTION|>--- conflicted
+++ resolved
@@ -95,7 +95,6 @@
     virtual ~Alphabet() { }
 };
 
-<<<<<<< HEAD
 class OnTheFlyAlphabet : public Alphabet
 {
 private:
@@ -119,8 +118,6 @@
     std::list<Symbol> get_complement(const std::set<Symbol>& syms) const override;
 };
 
-=======
->>>>>>> 09d11ad1
 class DirectAlphabet : public Alphabet
 {
 public:
@@ -158,7 +155,6 @@
             const std::set<Symbol>& syms) const override;
 };
 
-<<<<<<< HEAD
 const PostSymb EMPTY_POST{};
 
 static const struct Limits {
@@ -188,14 +184,13 @@
 using TransSequence = std::vector<Trans>; ///< Set of transitions.
 
 struct Nfa; ///< A non-deterministic finite automaton.
-=======
+
 template<typename T> using Sequence = std::vector<T>; ///< A sequence of elements.
 using AutSequence = Sequence<Nfa>; ///< A sequence of non-deterministic finite automata.
 
 template<typename T> using RefSequence = Sequence<std::reference_wrapper<T>>; ///< A sequence of references to elements.
 using AutRefSequence = RefSequence<Nfa>; ///< A sequence of references to non-deterministic finite automata.
 using ConstAutRefSequence = RefSequence<const Nfa>; ///< A sequence of const references to non-deterministic finite automata.
->>>>>>> 09d11ad1
 
 template<typename T> using PtrSequence = Sequence<T*>; ///< A sequence of pointers to elements.
 using AutPtrSequence = PtrSequence<Nfa>; ///< A sequence of pointers to non-deterministic finite automata.
@@ -557,7 +552,8 @@
      * Get transitions as a sequence of @c Trans.
      * @return Sequence of transitions as @c Trans.
      */
-    TransSequence get_trans_as_sequence() const;
+    
+    get_trans_as_sequence() const;
 
     /**
      * Get transitions from @p state_from as a sequence of @c Trans.
