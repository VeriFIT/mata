/* nfa.hh -- nondeterministic finite automaton (over finite words)
 *
 * Copyright (c) 2018 Ondrej Lengal <ondra.lengal@gmail.com>
 *
 * This file is a part of libmata.
 *
 * This program is free software; you can redistribute it and/or modify
 * it under the terms of the GNU General Public License as published by
 * the Free Software Foundation; either version 3 of the License, or
 * (at your option) any later version.
 *
 * This program is distributed in the hope that it will be useful,
 * but WITHOUT ANY WARRANTY; without even the implied warranty of
 * MERCHANTABILITY or FITNESS FOR A PARTICULAR PURPOSE.  See the
 * GNU General Public License for more details.
 */

#ifndef _MATA_NFA_HH_
#define _MATA_NFA_HH_

#include <algorithm>
#include <cassert>
#include <cstdint>
#include <climits>
#include <set>
#include <unordered_map>
#include <unordered_set>
#include <utility>
#include <vector>

// MATA headers
#include <mata/parser.hh>
#include <mata/util.hh>
#include <mata/ord_vector.hh>
#include "inter-aut.hh"
#include <simlib/util/binary_relation.hh>

namespace Mata
{
namespace Nfa
{
extern const std::string TYPE_NFA;

// START OF THE DECLARATIONS
using State = unsigned long;
using StatePair = std::pair<State, State>;
using StateSet = Mata::Util::OrdVector<State>;
using Symbol = unsigned long;

using PostSymb = std::unordered_map<Symbol, StateSet>;      ///< Post over a symbol.

using ProductMap = std::unordered_map<StatePair, State>;
using SubsetMap = std::unordered_map<StateSet, State>;
using Path = std::vector<State>;        ///< A finite-length path through automaton.
using Word = std::vector<Symbol>;       ///< A finite-length word.
using WordSet = std::set<Word>;         ///< A set of words.

using StringToStateMap = std::unordered_map<std::string, State>;
using StringToSymbolMap = std::unordered_map<std::string, Symbol>;

template<typename Target>
using StateMap = std::unordered_map<State, Target>;

using StateToStringMap = StateMap<std::string>;
using StateToPostMap = StateMap<PostSymb>; ///< Transitions.
/// Mapping of states to states, used, for example, to map original states to reindexed states of new automaton, etc.
using StateToStateMap = StateMap<State>;

using SymbolToStringMap = std::unordered_map<Symbol, std::string>;

using StringDict = std::unordered_map<std::string, std::string>;

// ALPHABET {{{
        class Alphabet
        {
        public:

            /// translates a string into a symbol
            virtual Symbol translate_symb(const std::string& symb) = 0;
            /// also translates strings to symbols
            Symbol operator[](const std::string& symb) { return this->translate_symb(symb); }
            /// gets a list of symbols in the alphabet
            virtual std::list<Symbol> get_symbols() const
            { // {{{
                throw std::runtime_error("Unimplemented");
            } // }}}

            /// complement of a set of symbols wrt the alphabet
            virtual std::list<Symbol> get_complement(const std::set<Symbol>& syms) const
            { // {{{
                (void)syms;
                throw std::runtime_error("Unimplemented");
            } // }}}

            virtual ~Alphabet() { }
        };

        class OnTheFlyAlphabet : public Alphabet
        {
        private:
            StringToSymbolMap* symbol_map;
            Symbol cnt_symbol;

        private:
            OnTheFlyAlphabet(const OnTheFlyAlphabet& rhs);
            OnTheFlyAlphabet& operator=(const OnTheFlyAlphabet& rhs);

        public:

            explicit OnTheFlyAlphabet(StringToSymbolMap* str_sym_map, Symbol init_symbol = 0) :
                    symbol_map(str_sym_map), cnt_symbol(init_symbol)
            {
                assert(nullptr != symbol_map);
            }

            std::list<Symbol> get_symbols() const override;
            Symbol translate_symb(const std::string& str) override;
            std::list<Symbol> get_complement(const std::set<Symbol>& syms) const override;
        };

        class DirectAlphabet : public Alphabet
        {
        public:
            Symbol translate_symb(const std::string& str) override
            {
                Symbol symb;
                std::istringstream stream(str);
                stream >> symb;
                return symb;
            }
        };

        class CharAlphabet : public Alphabet
        {
        public:

            Symbol translate_symb(const std::string& str) override
            {
                if (str.length() == 3 &&
                    ((str[0] == '\'' && str[2] == '\'') ||
                     (str[0] == '\"' && str[2] == '\"')
                    ))
                { // direct occurrence of a character
                    return str[1];
                }

                Symbol symb;
                std::istringstream stream(str);
                stream >> symb;
                return symb;
            }

            std::list<Symbol> get_symbols() const override;
            std::list<Symbol> get_complement(
                    const std::set<Symbol>& syms) const override;
        };


const PostSymb EMPTY_POST{};

static const struct Limits {
    State maxState = LONG_MAX;
    State minState = 0;
    Symbol maxSymbol = LONG_MAX;
    Symbol minSymbol = 0;
} limits;

/// A transition.
struct Trans
{
	State src;
	Symbol symb;
	State tgt;

	Trans() : src(), symb(), tgt() { }
	Trans(State src, Symbol symb, State tgt) : src(src), symb(symb), tgt(tgt) { }

	bool operator==(const Trans& rhs) const
	{ // {{{
		return src == rhs.src && symb == rhs.symb && tgt == rhs.tgt;
	} // operator== }}}
	bool operator!=(const Trans& rhs) const { return !this->operator==(rhs); }
};

using TransSequence = std::vector<Trans>; ///< Set of transitions.

struct Nfa; ///< A non-deterministic finite automaton.

<<<<<<< HEAD
using AutSequence = std::vector<Nfa>; ///< A sequence of non-deterministic finite automata.
=======
// ALPHABET {{{
class Alphabet
{
public:

	/// translates a string into a symbol
	virtual Symbol translate_symb(const std::string& symb) = 0;
	/// also translates strings to symbols
	Symbol operator[](const std::string& symb) { return this->translate_symb(symb); }
	/// gets a list of symbols in the alphabet
	virtual std::list<Symbol> get_symbols() const
	{ // {{{
		throw std::runtime_error("Unimplemented");
	} // }}}

	/// complement of a set of symbols wrt the alphabet
	virtual std::list<Symbol> get_complement(const std::set<Symbol>& syms) const
	{ // {{{
		(void)syms;
		throw std::runtime_error("Unimplemented");
	} // }}}

	virtual ~Alphabet() { }
};

class DirectAlphabet : public Alphabet
{
public:
	Symbol translate_symb(const std::string& str) override
	{
		Symbol symb;
		std::istringstream stream(str);
		stream >> symb;
		return symb;
	}
};

class CharAlphabet : public Alphabet
{
public:

	Symbol translate_symb(const std::string& str) override
	{
		if (str.length() == 3 &&
			((str[0] == '\'' && str[2] == '\'') ||
			(str[0] == '\"' && str[2] == '\"')
			 ))
		{ // direct occurrence of a character
			return str[1];
		}

		Symbol symb;
		std::istringstream stream(str);
		stream >> symb;
		return symb;
	}

	std::list<Symbol> get_symbols() const override;
	std::list<Symbol> get_complement(
		const std::set<Symbol>& syms) const override;
};

template<typename T> using Sequence = std::vector<T>; ///< A sequence of elements.
using AutSequence = Sequence<Nfa>; ///< A sequence of non-deterministic finite automata.

template<typename T> using RefSequence = Sequence<std::reference_wrapper<T>>; ///< A sequence of references to elements.
using AutRefSequence = RefSequence<Nfa>; ///< A sequence of references to non-deterministic finite automata.
using ConstAutRefSequence = RefSequence<const Nfa>; ///< A sequence of const references to non-deterministic finite automata.

template<typename T> using PtrSequence = Sequence<T*>; ///< A sequence of pointers to elements.
using AutPtrSequence = PtrSequence<Nfa>; ///< A sequence of pointers to non-deterministic finite automata.
using ConstAutPtrSequence = PtrSequence<const Nfa>; ///< A sequence of pointers to const non-deterministic finite automata.

template<typename T> using ConstPtrSequence = Sequence<T* const>; ///< A sequence of const pointers to elements.
using AutConstPtrSequence = ConstPtrSequence<Nfa>; ///< A sequence of const pointers to non-deterministic finite automata.
using ConstAutConstPtrSequence = ConstPtrSequence<const Nfa>; ///< A sequence of const pointers to const non-deterministic finite automata.
>>>>>>> 09d11ad1

/// serializes Nfa into a ParsedSection
Mata::Parser::ParsedSection serialize(
	const Nfa&                aut,
	const SymbolToStringMap*  symbol_map = nullptr,
	const StateToStringMap*   state_map = nullptr);


///  An NFA
struct TransSymbolStates {
    Symbol symbol;
    StateSet states_to;

    TransSymbolStates() = delete;
    explicit TransSymbolStates(Symbol symbolOnTransition) : symbol(symbolOnTransition), states_to() {}
    TransSymbolStates(Symbol symbolOnTransition, State states_to) :
            symbol(symbolOnTransition), states_to{states_to} {}
    TransSymbolStates(Symbol symbolOnTransition, const StateSet& states_to) :
            symbol(symbolOnTransition), states_to(states_to) {}

    inline bool operator<(const TransSymbolStates& rhs) const { return symbol < rhs.symbol; }
    inline bool operator<=(const TransSymbolStates& rhs) const { return symbol <= rhs.symbol; }
    inline bool operator>(const TransSymbolStates& rhs) const { return symbol > rhs.symbol; }
    inline bool operator>=(const TransSymbolStates& rhs) const { return symbol >= rhs.symbol; }
    inline bool operator==(const TransSymbolStates& rhs) const { return symbol == rhs.symbol; }
};

using TransitionList = Mata::Util::OrdVector<TransSymbolStates>;
using TransitionRelation = std::vector<TransitionList>;

struct Nfa
{
    /**
     * @brief For state q, transitionrelation[q] keeps the list of transitions ordered by symbols.
     *
     * The set of states of this automaton are the numbers from 0 to the number of states minus one.
     *
     * @todo maybe have this as its own class
     */
    TransitionRelation transitionrelation;
    StateSet initialstates = {};
    StateSet finalstates = {};

public:
    Nfa() : transitionrelation(), initialstates(), finalstates() {}

    /**
     * @brief Construct a new explicit NFA with num_of_states states and optionally set initial and final states.
     */
    explicit Nfa(const unsigned long num_of_states, const StateSet& initial_states = StateSet{}, const StateSet& final_states = StateSet{})
        : transitionrelation(num_of_states), initialstates(initial_states), finalstates(final_states) {}

    /**
     * @brief Construct a new explicit NFA with already filled transition relation and optionally set initial and final states.
     */
    explicit Nfa(const TransitionRelation& transition_relation, const StateSet& initial_states = StateSet{}, const StateSet& final_states = StateSet{})
            : transitionrelation(transition_relation), initialstates(initial_states), finalstates(final_states) {}

    auto get_num_of_states() const { return transitionrelation.size(); }

    void increase_size(size_t size)
    {
        assert(get_num_of_states() <= size);
        transitionrelation.resize(size);
    }

    /**
     * Increase size to include @p state.
     * @param state[in] The new state to be included.
     */
    void increase_size_for_state(const State state)
    {
        increase_size(state + 1);
    }

    /**
     * Clear initial states set.
     */
    void clear_initial() { initialstates.clear(); }

    /**
     * Make @p state initial.
     * @param state State to be added to initial states.
     */
    void make_initial(State state)
    {
        if (this->get_num_of_states() <= state) {
            throw std::runtime_error("Cannot make state initial because it is not in automaton");
        }

        this->initialstates.insert(state);
    }

    /**
     * @brief Reset initial states set to contain only @p state.
     *
     * Overwrite the previous initial states set.
     *
     * @param state State to be set as the new initial state.
     */
    void reset_initial(State state)
    {
        clear_initial();
        make_initial(state);
    }

    /**
     * Make @p vec of states initial states.
     * @param vec Vector of states to be added to initial states.
     */
    void make_initial(const std::vector<State>& vec)
    {
        for (const State& st : vec) { this->make_initial(st); }
    }

    /**
     * @brief Reset initial states set to contain only @p state.
     *
     * Overwrite the previous initial states set.
     *
     * @param vec Vector of states to be set as new initial states.
     */
    void reset_initial(const std::vector<State>& vec)
    {
        clear_initial();
        for (const State& st: vec) { this->make_initial(st); }
    }

    bool has_initial(const State &state_to_check) const {return initialstates.count(state_to_check);}

    /**
     * Remove @p state from initial states.
     * @param state[in] State to be removed from initial states.
     */
    void remove_initial(State state)
    {
        assert(has_initial(state));
        this->initialstates.remove(state);
    }

    /**
     * Remove @p vec of states from initial states.
     * @param vec[in] Vector of states to be removed from initial states.
     */
    void remove_initial(const std::vector<State>& vec)
    {
        for (const State& st : vec) { this->remove_initial(st); }
    }

    /**
     * Clear final states set.
     */
    void clear_final() { finalstates.clear(); }

    /**
     * Make @p state final.
     * @param state[in] State to be added to final states.
     */
    void make_final(const State state)
    {
        if (this->get_num_of_states() <= state) {
            throw std::runtime_error("Cannot make state final because it is not in automaton");
        }

        this->finalstates.insert(state);
    }

    /**
     * @brief Reset final states set to contain only @p state.
     *
     * Overwrite the previous final states set.
     *
     * @param state[in] State to be set as the new final state.
     */
    void reset_final(const State state)
    {
        clear_final();
        make_final(state);
    }

    /**
     * Make @p vec of states final states.
     * @param vec[in] Vector of states to be added to final states.
     */
    void make_final(const std::vector<State>& vec)
    {
        for (const State& st : vec) { this->make_final(st); }
    }

    /**
     * @brief Reset final states set to contain only @p state.
     *
     * Overwrite the previous final states set.
     *
     * @param vec[in] Vector of states to be set as new final states.
     */
    void reset_final(const std::vector<State>& vec)
    {
        clear_final();
        for (const State& st: vec) { this->make_final(st); }
    }

    bool has_final(const State &state_to_check) const { return finalstates.count(state_to_check); }

    /**
     * Remove @p state from final states.
     * @param state[in] State to be removed from final states.
     */
    void remove_final(State state)
    {
        assert(has_final(state));
        this->finalstates.remove(state);
    }

    /**
     * Remove @p vec of states from final states.
     * @param vec[in] Vector of states to be removed from final states.
     */
    void remove_final(const std::vector<State>& vec)
    {
        for (const State& st : vec) { this->remove_final(st); }
    }

    /**
     * Add a new state to the automaton.
     * @return The newly created state.
     */
    State add_new_state();

    bool is_state(const State &state_to_check) const { return state_to_check < transitionrelation.size(); }

    /**
     * @brief Get set of reachable states.
     *
     * Reachable states are states accessible from any initial state.
     * @return Set of reachable states.
     */
    StateSet get_reachable_states() const;

    /**
     * @brief Get set of terminating states.
     *
     * Terminating states are states leading to any final state.
     * @return Set of terminating states.
     */
    StateSet get_terminating_states() const;

    /**
     * @brief Get a set of useful states.
     *
     * Useful states are reachable and terminating states.
     * @return Set of useful states.
     */
    StateSet get_useful_states();

    /**
     * @brief Remove inaccessible (unreachable) and not co-accessible (non-terminating) states.
     *
     * Remove states which are not accessible (unreachable; state is accessible when the state is the endpoint of a path
     * starting from an initial state) or not co-accessible (non-terminating; state is co-accessible when the state is
     * the starting point of a path ending in a final state).
     */
    void trim();

    /* Lukas: the above is nice. The good thing is that access to [q] is constant,
     * so one can iterate over all states for instance using this, and it is fast.
     * But I don't know how to do a similar thing inside TransitionList.
     * Returning a transition of q with the symbol a means to search for it in the list,
     * so iteration over the entire list would be very inefficient.
     * An efficient iteration would probably need an interface for an iterator, I don't know...
     * */

    /**
     * @brief Adds a transition from stateFrom trough symbol to stateTo.
     */
    void add_trans(State src, Symbol symb, State tgt);

    void add_trans(const Trans& trans)
    {
        add_trans(trans.src, trans.symb, trans.tgt);
    }

    /**
     * Remove transition.
     * @param src Source state of the transition to be removed.
     * @param symb Transition symbol of the transition to be removed.
     * @param tgt Target state of the transition to be removed.
     */
    void remove_trans(State src, Symbol symb, State tgt);

    /**
     * Remove transition.
     * @param trans Transition to be removed.
     */
    void remove_trans(const Trans& trans)
    {
        remove_trans(trans.src, trans.symb, trans.tgt);
    }

    /**
     * Remove epsilon transitions from the automaton.
     */
    void remove_epsilon(Symbol epsilon);

    bool has_trans(Trans trans) const
    {
        if (transitionrelation.empty())
            return false;
        const TransitionList& tl = get_transitions_from(trans.src);

        if (tl.empty())
            return false;
        for (auto& t : tl)
        {
            if (t.symbol > trans.symb)
                return false;
            if (trans.symb == t.symbol && t.states_to.count(trans.tgt))
                return true;
            assert(t.symbol <= trans.symb);
        }

        return false;
    }
    bool has_trans(State src, Symbol symb, State tgt) const
    { // {{{
        return this->has_trans({src, symb, tgt});
    } // }}}

    /**
     * Get transitions from @p state_from using transition @p symbol.
     * @param state_from State from which to get transitions.
     * @param symbol Transition symbol to look for in transitions.
     * @return Iterator for @c TransitionList; Allows us to compare to TransitionsList::end() to see whether the specified
     *  transitions exist. If they do, we can access the transitions with a dereference operator (*iter).
     */
    TransitionList::const_iterator get_transitions_from(State state_from, Symbol symbol) const;

    /**
     * Check whether automaton has no transitions.
     * @return True if there are no transitions in the automaton, false otherwise.
     */
    bool trans_empty() const;
    size_t get_num_of_trans() const; ///< Number of transitions; has linear time complexity.
    bool nothing_in_trans() const
    {
        return std::all_of(this->transitionrelation.begin(), this->transitionrelation.end(),
                    [](const auto& trans) {return trans.size() == 0;});
    }

    /**
     * Get transitions as a sequence of @c Trans.
     * @return Sequence of transitions as @c Trans.
     */
    TransSequence get_trans_as_sequence() const;

    /**
     * Get transitions from @p state_from as a sequence of @c Trans.
     * @param state_from[in] Source state_from of transitions to get.
     * @return Sequence of transitions as @c Trans from @p state_from.
     */
    TransSequence get_trans_from_as_sequence(State state_from) const;

    /**
     * Get transitions leading from @p state_from.
     * @param state_from[in] Source state for transitions to get.
     * @return List of transitions leading from @p state_from.
     */
    const TransitionList& get_transitions_from(const State state_from) const
    {
        assert(get_num_of_states() >= state_from + 1);
        return transitionrelation[state_from];
    }

    /**
     * Get transitions leading to @p state_to.
     * @param state_to[in] Target state for transitions to get.
     * @return Sequence of @c Trans transitions leading to @p state_to.
     */
    TransSequence get_transitions_to(State state_to) const;

    /**
     * Unify transitions to create a directed graph with at most a single transition between two states.
     * @return An automaton representing a directed graph.
     */
    Nfa get_digraph();

    void print_to_DOT(std::ostream &outputStream) const;
    static Nfa read_from_our_format(std::istream &inputStream);

    StateSet post(const StateSet& states, const Symbol& symbol) const
    {
        if (trans_empty())
            return StateSet{};

        StateSet res;
        for (auto state : states)
            for (const auto& symStates : transitionrelation[state])
                if (symStates.symbol == symbol)
                    res.insert(symStates.states_to);

        return res;
    }

    /**
     * Get shortest words (regarding their length) of the automaton using BFS.
     * @return Set of shortest words.
     */
    WordSet get_shortest_words() const;

    //class for iterating successors of a set of states represented as a StateSet
    //the iteration will take the symbols in from the smallest
    struct state_set_post_iterator {
    private:
        std::vector<State> state_vector;
        const Nfa &automaton;//or just give it a transition relation, that would make it more universal
        std::size_t size; // usable size of stateVector
        Symbol min_symbol;//the smallest symbol, for the next post
        std::vector<TransitionList::const_iterator> transition_iterators; //vector of iterators into TransitionLists (that are assumed sorted by symbol), for every state
    public:
        state_set_post_iterator(std::vector<State> states, const Nfa &aut);

        bool has_next() const;

        std::pair<Symbol, const StateSet> next();
    };

    struct const_iterator
    { // {{{
        const Nfa* nfa;
        size_t trIt;
        TransitionList::const_iterator tlIt;
        StateSet::const_iterator ssIt;
        Trans trans;
        bool is_end = { false };

        const_iterator() : nfa(), trIt(0), tlIt(), ssIt(), trans() { };
        static const_iterator for_begin(const Nfa* nfa);
        static const_iterator for_end(const Nfa* nfa);

        void refresh_trans()
        { // {{{
            this->trans = {trIt, this->tlIt->symbol, *(this->ssIt)};
        } // }}}

        const Trans& operator*() const { return this->trans; }

        bool operator==(const const_iterator& rhs) const
        { // {{{
            if (this->is_end && rhs.is_end) { return true; }
            if ((this->is_end && !rhs.is_end) || (!this->is_end && rhs.is_end)) { return false; }
            return ssIt == rhs.ssIt && tlIt == rhs.tlIt && trIt == rhs.trIt;
        } // }}}
        bool operator!=(const const_iterator& rhs) const { return !(*this == rhs);}
        const_iterator& operator++();
    }; // }}}

    const_iterator begin() const { return const_iterator::for_begin(this); }
    const_iterator end() const { return const_iterator::for_end(this); }

    const TransitionList& operator[](State state) const
    { // {{{
        assert(state < transitionrelation.size());

        return transitionrelation[state];
    } // operator[] }}}

private:
    using StateBoolArray = std::vector<bool>; ///< Bool array for states in the automaton.

    /**
     * Compute reachability of states.
     * @return Bool array for reachable states (from initial states): true for reachable, false for unreachable states.
     */
    StateBoolArray compute_reachability() const;

    /**
     * Add transitions to the trimmed automaton.
     * @param original_to_new_states_map Map of old states to new trimmed automaton states.
     * @param trimmed_aut The new trimmed automaton.
     */
    void add_trimmed_transitions(const StateToStateMap& original_to_new_states_map, Nfa& trimmed_aut);

    /**
     * Get a new trimmed automaton.
     * @param original_to_new_states_map Map of old states to new trimmed automaton states.
     * @return Newly created trimmed automaton.
     */
    Nfa create_trimmed_aut(const StateToStateMap& original_to_new_states_map);
}; // Nfa

/// a wrapper encapsulating @p Nfa for higher-level use
struct NfaWrapper
{ // {{{
	/// the NFA
	Nfa nfa;

	/// the alphabet
	Alphabet* alphabet;

	/// mapping of state names (as strings) to their numerical values
	StringToStateMap state_dict;
}; // NfaWrapper }}}

/// Do the automata have disjoint sets of states?
bool are_state_disjoint(const Nfa& lhs, const Nfa& rhs);

/// Is the language of the automaton empty?
bool is_lang_empty(const Nfa& aut, Path* cex = nullptr);

bool is_lang_empty_cex(const Nfa& aut, Word* cex);

void uni(Nfa *unionAutomaton, const Nfa &lhs, const Nfa &rhs);

inline Nfa uni(const Nfa &lhs, const Nfa &rhs)
{ // {{
    Nfa uni_aut;
    uni(&uni_aut, lhs, rhs);
    return uni_aut;
} // uni }}}

/**
 * @brief Compute intersection of two NFAs preserving epsilon transitions.
 *
 * Create product of two NFAs, where both automata can contain ε-transitions. The product preserves the ε-transitions
 * of both automata. This means that for each ε-transition of the form `s -ε-> p` and each product state `(s, a)`,
 * an ε-transition `(s, a) -ε-> (p, a)` is created. Furthermore, for each ε-transition `s -ε-> p` and `a -ε-> b`,
 * a product state `(s, a) -ε-> (p, b)` is created.
 *
 * Automata must share alphabets.
 *
 * @param[in] lhs First NFA with possible epsilon symbols @p epsilon.
 * @param[in] rhs Second NFA with possible epsilon symbols @p epsilon.
 * @param[in] epsilon Symbol to handle as an epsilon symbol.
 * @param[out] prod_map Mapping of pairs of states (lhs_state, rhs_state) to new product states.
 * @return NFA as a product of NFAs @p lhs and @p rhs with ε-transitions preserved.
 */
Nfa intersection(const Nfa &lhs, const Nfa &rhs, Symbol epsilon, ProductMap* prod_map = nullptr);

/**
 * @brief Compute intersection of two NFAs preserving epsilon transitions.
 *
 * Create product of two NFAs, where both automata can contain ε-transitions. The product preserves the ε-transitions
 * of both automata. This means that for each ε-transition of the form `s -ε-> p` and each product state `(s, a)`,
 * an ε-transition `(s, a) -ε-> (p, a)` is created. Furthermore, for each ε-transition `s -ε-> p` and `a -ε-> b`,
 * a product state `(s, a) -ε-> (p, b)` is created.
 *
 * Automata must share alphabets.
 *
 * @param[out] res Result product NFA of the intersection of @p lhs and @p rhs with ε-transitions preserved.
 * @param[in] lhs First NFA with possible epsilon symbols @p epsilon.
 * @param[in] rhs Second NFA with possible epsilon symbols @p epsilon.
 * @param[in] epsilon Symbol to handle as an epsilon symbol.
 * @param[out] prod_map Mapping of pairs of states (lhs_state, rhs_state) to new product states.
 */
void intersection(Nfa* res, const Nfa &lhs, const Nfa &rhs, Symbol epsilon, ProductMap* prod_map = nullptr);

/**
 * @brief Compute intersection of two NFAs.
 *
 * @param[out] res Result product NFA of the intersection of @p lhs and @p rhs.
 * @param[in] lhs First NFA to compute intersection for.
 * @param[in] rhs Second NFA to compute intersection for.
 * @param[out] prod_map Mapping of pairs of states (lhs_state, rhs_state) to new product states.
 */
void intersection(Nfa* res, const Nfa& lhs, const Nfa& rhs, ProductMap* prod_map = nullptr);

/**
 * @brief Compute intersection of two NFAs.
 *
 * @param[in] lhs First NFA to compute intersection for.
 * @param[in] rhs Second NFA to compute intersection for.
 * @return NFA as a product of NFAs @p lhs and @p rhs with ε-transitions preserved.
 */
Nfa intersection(const Nfa &lhs, const Nfa &rhs);

/**
 * Concatenate two NFAs.
 * @param[out] res Concatenated automaton as a result of the concatenation of @p lhs and @p rhs.
 * @param[in] lhs First automaton to concatenate.
 * @param[in] rhs Second automaton to concatenate.
 */
void concatenate(Nfa* res, const Nfa& lhs, const Nfa& rhs);

/**
 * Concatenate two NFAs.
 * @param[in] lhs First automaton to concatenate.
 * @param[in] rhs Second automaton to concatenate.
 * @return Concatenated automaton.
 */
Nfa concatenate(const Nfa& lhs, const Nfa& rhs);

/**
 * Concatenate two NFAs over epsilon transitions.
 * @param[out] res Concatenated automaton as a result of the concatenation of @p lhs and @p rhs.
 * @param[in] lhs First automaton to concatenate.
 * @param[in] rhs Second automaton to concatenate.
 * @param[in] epsilon Epsilon symbol to concatenate @p lhs with @p rhs over.
 */
void concatenate(Nfa* res, const Nfa& lhs, const Nfa& rhs, Symbol epsilon);

/**
 * Concatenate two NFAs over epsilon transitions.
 * @param[in] lhs First automaton to concatenate.
 * @param[in] rhs Second automaton to concatenate.
 * @param[in] epsilon Epsilon symbol to concatenate @p lhs with @p rhs over.
 * @return Concatenated automaton.
 */
Nfa concatenate(const Nfa& lhs, const Nfa& rhs, Symbol epsilon);

/// makes the transition relation complete
void make_complete(
        Nfa*             aut,
        const Alphabet&  alphabet,
        State            sink_state);

// assumes deterministic automaton
void complement_in_place(Nfa &aut);

/// Co
void complement(
        Nfa*               result,
        const Nfa&         aut,
        const Alphabet&    alphabet,
        const StringDict&  params = {{"algo", "classical"}},
        SubsetMap*         subset_map = nullptr);

inline Nfa complement(
        const Nfa&         aut,
        const Alphabet&    alphabet,
        const StringDict&  params = {{"algo", "classical"}},
        SubsetMap*         subset_map = nullptr)
{ // {{{
    Nfa result;
    complement(&result, aut, alphabet, params, subset_map);
    return result;
} // complement }}}

void minimize(Nfa* res, const Nfa &aut);

inline Nfa minimize(const Nfa &aut)
{
    Nfa minimized;
    minimize(&minimized, aut);
    return aut;
}

/// Determinize an automaton
void determinize(
        Nfa*        result,
        const Nfa&  aut,
        SubsetMap*  subset_map = nullptr);

inline Nfa determinize(
        const Nfa&  aut,
        SubsetMap*  subset_map)
{ // {{{
    Nfa result;
    determinize(&result, aut, subset_map);
    return result;
} // determinize }}}

void invert(Nfa* result, const Nfa &aut);

inline Nfa invert(const Nfa &aut)
{
    Nfa inverted;
    invert(&inverted, aut);
    return inverted;
}

Simlib::Util::BinaryRelation compute_relation(
        const Nfa& aut,
        const StringDict&  params = {{"relation", "simulation"}, {"direction","forward"}});

// Reduce the size of the automaton
void reduce(
        Nfa* result,
        const Nfa &aut,
        StateToStateMap *state_map = nullptr,
        const StringDict&  params = {{"algorithm", "simulation"}});

inline Nfa reduce(
        const Nfa &aut,
        StateToStateMap *state_map = nullptr,
        const StringDict&  params = {{"algorithm", "simulation"}})
{
    Nfa reduced;
    reduce(&reduced, aut, state_map, params);
    return reduced;
}

/// Is the language of the automaton universal?
bool is_universal(
        const Nfa&         aut,
        const Alphabet&    alphabet,
        Word*              cex = nullptr,
        const StringDict&  params = {{"algo", "antichains"}});

inline bool is_universal(
        const Nfa&         aut,
        const Alphabet&    alphabet,
        const StringDict&  params)
{ // {{{
    return is_universal(aut, alphabet, nullptr, params);
} // }}}

/// Checks inclusion of languages of two automata (smaller <= bigger)?
bool is_incl(
        const Nfa&         smaller,
        const Nfa&         bigger,
        Word*              cex,
        const Alphabet*    alphabet = nullptr,
        const StringDict&  params = {{"algo", "antichains"}});

inline bool is_incl(
        const Nfa&             smaller,
        const Nfa&             bigger,
        const Alphabet* const  alphabet = nullptr,
        const StringDict&      params = {{"algo", "antichains"}})
{ // {{{
    return is_incl(smaller, bigger, nullptr, alphabet, params);
} // }}}

/**
 * @brief Perform equivalence check of two NFAs: @p lhs and @p rhs.
 *
 * @param lhs[in] First automaton to concatenate.
 * @param rhs[in] Second automaton to concatenate.
 * @param alphabet[in] Alphabet of both NFAs to compute with.
 * @param params[in] Optional parameters to control the equivalence check algorithm:
 * - "algo": "naive", "antichains" (Default: "antichains")
 * @return True if @p lhs and @p rhs are equivalent, false otherwise.
 */
bool equivalence_check(const Nfa& lhs, const Nfa& rhs, const Alphabet* alphabet,
                       const StringDict& params = {{"algo", "antichains"}});

/**
 * @brief Perform equivalence check of two NFAs: @p lhs and @p rhs.
 *
 * The current implementation of 'Mata::Nfa::Nfa' does not accept input alphabet. For this reason, an alphabet
 * has to be created from all transitions each time an operation on alphabet is called. When calling this function,
 * the alphabet has to be computed first.
 *
 * Hence, this function is less efficient than its alternative taking already defined alphabet as its parameter.
 * That way, alphabet has to be compute only once, as opposed to the current ad-hoc construction of alphabet.
 * The use of the alternative with defined alphabet should be preferred.
 *
 * @param lhs[in] First automaton to concatenate.
 * @param rhs[in] Second automaton to concatenate.
 * @param params[in] Optional parameters to control the equivalence check algorithm:
 * - "algo": "naive", "antichains" (Default: "antichains")
 * @return True if @p lhs and @p rhs are equivalent, false otherwise.
 */
bool equivalence_check(const Nfa& lhs, const Nfa& rhs, const StringDict& params = {{ "algo", "antichains"}});

/// Reverting the automaton
void revert(Nfa* result, const Nfa& aut);

inline Nfa revert(const Nfa& aut)
{ // {{{
    Nfa result;
    revert(&result, aut);
    return result;
} // revert }}}

/// Removing epsilon transitions
void remove_epsilon(Nfa* result, const Nfa& aut, Symbol epsilon);

inline Nfa remove_epsilon(const Nfa& aut, Symbol epsilon)
{ // {{{
    Nfa result{};
    remove_epsilon(&result, aut, epsilon);
    return result;
} // }}}

/// Test whether an automaton is deterministic, i.e., whether it has exactly
/// one initial state and every state has at most one outgoing transition over
/// every symbol.  Checks the whole automaton, not only the reachable part
bool is_deterministic(const Nfa& aut);

/// Test for automaton completeness wrt an alphabet.  An automaton is complete
/// if every reachable state has at least one outgoing transition over every
/// symbol.
bool is_complete(const Nfa& aut, const Alphabet& alphabet);

/** Loads an automaton from Parsed object */
template <class ParsedObject>
void construct(
        Nfa*                                 aut,
        const ParsedObject&                  parsed,
        StringToSymbolMap*                   symbol_map = nullptr,
        StringToStateMap*                    state_map = nullptr)
{ // {{{
    assert(nullptr != aut);

    bool remove_symbol_map = false;
    if (nullptr == symbol_map)
    {
        symbol_map = new StringToSymbolMap();
        remove_symbol_map = true;
    }

    auto release_res = [&](){ if (remove_symbol_map) delete symbol_map; };

    Mata::Nfa::OnTheFlyAlphabet alphabet(symbol_map);

    try
    {
        construct(aut, parsed, &alphabet, state_map);
    }
    catch (std::exception&)
    {
        release_res();
        throw;
    }

    release_res();
}

/** Loads an automaton from Parsed object */



























/** Loads an automaton from Parsed object */
template <class ParsedObject>
Nfa construct(
        const ParsedObject&                  parsed,
        StringToSymbolMap*                   symbol_map = nullptr,
        StringToStateMap*                    state_map = nullptr)
{ // {{{
    Nfa result;
    construct(&result, parsed, symbol_map, state_map);
    return result;
} // construct }}}

void construct(
        Nfa*                                 aut,
        const Mata::Parser::ParsedSection&  parsec,
        Alphabet*                            alphabet,
        StringToStateMap*                    state_map = nullptr);

void construct(
        Nfa*                                 aut,
        const Mata::InterAutomaton&          inter_aut,
        Alphabet*                            alphabet,
        StringToStateMap*                    state_map = nullptr);

std::pair<Word, bool> get_word_for_path(const Nfa& aut, const Path& path);

/// Checks whether a string is in the language of an automaton
bool is_in_lang(const Nfa& aut, const Word& word);

/// Checks whether the prefix of a string is in the language of an automaton
bool is_prfx_in_lang(const Nfa& aut, const Word& word);

/** Encodes a vector of strings (each corresponding to one symbol) into a
 *  @c Word instance
 */
inline Word encode_word(
	const StringToSymbolMap&         symbol_map,
	const std::vector<std::string>&  input)
{ // {{{
	Word result;
	for (const auto& str : input) { result.push_back(symbol_map.at(str)); }
	return result;
} // encode_word }}}

/// operator<<
std::ostream& operator<<(std::ostream& strm, const Nfa& nfa);

/// global constructor to be called at program startup (from vm-dispatch)
void init();

/**
 * Operations on segment automata.
 */
namespace SegNfa
{
/// Segment automaton.
/// These are automata whose state space can be split into several segments connected by ε-transitions in a chain.
/// No other ε-transitions are allowed. As a consequence, no ε-transitions can appear in a cycle.
using SegNfa = Nfa;

/**
 * Class executing segmentation operations for a given segment automaton. Works only with segment automata.
 */
class Segmentation
{
public:
    using EpsilonDepth = unsigned; ///< Depth of ε-transitions.
    /// Dictionary of lists of ε-transitions grouped by their depth.
    /// For each depth 'i' we have 'depths[i]' which contains a list of ε-transitions of depth 'i'.
    using EpsilonDepthTransitions = std::unordered_map<EpsilonDepth, TransSequence>;

    /**
     * Prepare automaton @p aut for segmentation.
     * @param[in] aut Segment automaton to make segments for.
     * @param[in] epsilon Symbol to execute segmentation for.
     */
    Segmentation(const SegNfa& aut, const Symbol epsilon) : epsilon(epsilon), automaton(aut)
    {
        compute_epsilon_depths(); // Map depths to epsilon transitions.
    }

    /**
     * Get segmentation depths for ε-transitions.
     * @return Map of depths to lists of ε-transitions.
     */
    const EpsilonDepthTransitions& get_epsilon_depths() const { return epsilon_depth_transitions; }

    /**
     * Get segment automata.
     * @return A vector of segments for the segment automaton in the order from the left (initial state in segment automaton)
     * to the right (final states of segment automaton).
     */
    const AutSequence& get_segments();

private:
    const Symbol epsilon{}; ///< Symbol for which to execute segmentation.
    /// Automaton to execute segmentation for. Must be a segment automaton (can be split into @p segments).
    const SegNfa& automaton{};
    EpsilonDepthTransitions epsilon_depth_transitions{}; ///< Epsilon depths.
    AutSequence segments{}; ///< Segments for @p automaton.

    /**
     * Pair of state and its depth.
     */
    struct StateDepthPair
    {
        State state; ///< State with a depth.
        EpsilonDepth depth; ///< Depth of a state.
    };

    /**
     * Compute epsilon depths with their transitions.
     */
    void compute_epsilon_depths();

    /**
     * Split segment @c automaton into @c segments.
     */
    void split_aut_into_segments();

    /**
     * Propagate changes to the current segment automaton to the remaining segments with higher depths.
     * @param[in] current_depth Current depth.
     * @param[in] transition Current epsilon transition.
     */
    void propagate_to_other_segments(size_t current_depth, const Trans& transition);

    /**
     * Update current segment automaton.
     * @param[in] current_depth Current depth.
     * @param[in] transition Current epsilon transition.
     */
    void update_current_segment(size_t current_depth, const Trans& transition);

    /**
     * Trim created segments of redundant states and epsilon transitions.
     */
    void trim_segments();

    /**
     * Initialize map of visited states.
     * @return Map of visited states.
     */
    StateMap<bool> initialize_visited_map() const;

    /**
     * Initialize worklist of states with depths to process.
     * @return Queue of state and its depth pairs.
     */
    std::deque<StateDepthPair> initialize_worklist() const;

    /**
     * Process pair of state and its depth.
     * @param[in] state_depth_pair Current state depth pair.
     * @param[out] worklist Worklist of state and depth pairs to process.
     */
    void process_state_depth_pair(StateDepthPair& state_depth_pair, std::deque<StateDepthPair>& worklist);

    /**
     * Add states with non-epsilon transitions to the @p worklist.
     * @param state_transitions[in] Transitions from current state.
     * @param depth[in] Current depth.
     * @param worklist[out] Worklist of state and depth pairs to process.
     */
    static void add_transitions_to_worklist(const TransSymbolStates& state_transitions, EpsilonDepth depth,
                                            std::deque<StateDepthPair>& worklist);

    /**
     * Process epsilon transitions for the current state.
     * @param[in] state_depth_pair Current state depth pair.
     * @param[in] state_transitions Transitions from current state.
     * @param[out] worklist Worklist of state and depth pairs to process.
     */
    void handle_epsilon_transitions(const StateDepthPair& state_depth_pair, const TransSymbolStates& state_transitions,
                                    std::deque<StateDepthPair>& worklist);

    /**
     * @brief Remove inner initial and final states.
     *
     * Remove all initial states for all segments but the first one and all final states for all segments but the last one.
     */
    void remove_inner_initial_and_final_states();
}; // Segmentation
} // SegNfa

/**
 * Class mapping states to the shortest words accepted by languages of the states.
 */
class ShortestWordsMap
{
public:
    /**
     * Maps states in the automaton @p aut to shortest words accepted by languages of the states.
     * @param aut Automaton to compute shortest words for.
     */
    explicit ShortestWordsMap(const Nfa& aut)
        : reversed_automaton(revert(aut))
    {
        insert_initial_lengths();

        compute();
    }

    /**
     * Gets shortest words for the given @p states.
     * @param[in] states States to map shortest words for.
     * @return Set of shortest words.
     */
    WordSet get_shortest_words_for(const StateSet& states) const;

    /**
     * Gets shortest words for the given @p state.
     * @param[in] state State to map shortest words for.
     * @return Set of shortest words.
     */
    WordSet get_shortest_words_for(State state) const;

private:
    using WordLength = int; ///< A length of a word.
    /// Pair binding the length of all words in the word set and word set with words of the given length.
    using LengthWordsPair = std::pair<WordLength, WordSet>;
    /// Map mapping states to the shortest words accepted by the automaton from the mapped state.
    StateMap<LengthWordsPair> shortest_words_map{};
    std::set<State> processed{}; ///< Set of already processed states.
    std::deque<State> fifo_queue{}; ///< FIFO queue for states to process.
    const Nfa reversed_automaton{}; ///< Reversed input automaton.

    /**
     * @brief Inserts initial lengths into the shortest words map.
     *
     * Inserts initial length of length 0 for final state in the automaton (initial states in the reversed automaton).
     */
    void insert_initial_lengths();

    /**
     * Computes shortest words for all states in the automaton.
     */
    void compute();

    /**
     * Computes shortest words for the given @p state.
     * @param[in] state State to compute shortest words for.
     */
    void compute_for_state(State state);

    /**
     * Creates default shortest words mapping for yet unprocessed @p state.
     * @param[in] state State to map default shortest words.
     * @return Created default shortest words map element for the given @p state.
     */
    LengthWordsPair map_default_shortest_words(const State state)
    {
        return shortest_words_map.emplace(state, std::make_pair(-1, WordSet{})).first->second;
    }

    /**
     * Update words for the current state.
     * @param[out] act Current state shortest words and length.
     * @param[in] dst Transition target state shortest words and length.
     * @param[in] symbol Symbol to update with.
     */
    static void update_current_words(LengthWordsPair& act, const LengthWordsPair& dst, Symbol symbol);
}; // ShortestWordsMap

class EnumAlphabet : public Alphabet
{
public:
    using InsertionResult = std::pair<StringToSymbolMap::const_iterator, bool>; ///< Result of the insertion of a new symbol.

    EnumAlphabet() = default;
    EnumAlphabet(const EnumAlphabet& rhs) : symbol_map(rhs.symbol_map), next_symbol_value(rhs.next_symbol_value) {}

private:
    // Adapted from: https://www.fluentcpp.com/2019/01/25/variadic-number-function-parameters-type/.
    template<bool...> struct bool_pack{};
    /// Checks for all types in the pack.
    template<typename... Ts>
    using conjunction = std::is_same<bool_pack<true,Ts::value...>, bool_pack<Ts::value..., true>>;
    /// Checks whether all types are 'Nfa'.
    template<typename... Ts>
    using AreAllNfas = typename conjunction<std::is_same<Ts, const Nfa&>...>::type;

public:
    /**
     * Create alphabet from variable number of NFAs.
     * @tparam[in] Nfas Type Nfa.
     * @param[in] nfas NFAs to create alphabet from.
     * @return Created alphabet.
     */
    template<typename... Nfas, typename = AreAllNfas<Nfas...>>
    static EnumAlphabet from_nfas(const Nfas&... nfas) {
        EnumAlphabet alphabet{};
        // TODO: When we are on C++17, we can use fold expression here instead of the manual for_each_argument reimplementation.
        for_each_argument([&alphabet](const Nfa& aut) {
            size_t aut_num_of_states{ aut.get_num_of_states() };
            for (State state{ 0 }; state < aut_num_of_states; ++state) {
                for (const auto& state_transitions: aut.transitionrelation[state]) {
                    alphabet.try_add_new_symbol(std::to_string(state_transitions.symbol), state_transitions.symbol);
                }
            }
        }, nfas...);
        return alphabet;
    }

    /**
     * Create alphabet from vector of of NFAs.
     * @param[in] nfas Vector of NFAs to create alphabet from.
     * @return Created alphabet.
     */
    static EnumAlphabet from_nfas(const ConstAutRefSequence& nfas) {
        EnumAlphabet alphabet{};
        size_t nfa_num_of_states{};
        for (const auto& nfa: nfas) {
            nfa_num_of_states = nfa.get().get_num_of_states();
            for (State state{ 0 }; state < nfa_num_of_states; ++state) {
                for (const auto& state_transitions: nfa.get().transitionrelation[state]) {
                    alphabet.update_next_symbol_value(state_transitions.symbol);
                    alphabet.try_add_new_symbol(std::to_string(state_transitions.symbol), state_transitions.symbol);
                }
            }
        }
        return alphabet;
    }

    /**
     * Create alphabet from vector of of NFAs.
     * @param[in] nfas Vector of pointers to NFAs to create alphabet from.
     * @return Created alphabet.
     */
    static EnumAlphabet from_nfas(const ConstAutPtrSequence& nfas) {
        EnumAlphabet alphabet{};
        size_t nfa_num_of_states{};
        for (const Nfa* const nfa: nfas) {
            nfa_num_of_states = nfa->get_num_of_states();
            for (State state{ 0 }; state < nfa_num_of_states; ++state) {
                for (const auto& state_transitions: nfa->transitionrelation[state]) {
                    alphabet.update_next_symbol_value(state_transitions.symbol);
                    alphabet.try_add_new_symbol(std::to_string(state_transitions.symbol), state_transitions.symbol);
                }
            }
        }
        return alphabet;
    }

    /**
     * Expand alphabet by symbols from the passed @p nfa.
     * @param[in] nfa Automaton with whose transition symbols to expand the current alphabet.
     */
    void add_symbols_from(const Nfa& nfa);

    template <class InputIt>
    EnumAlphabet(InputIt first, InputIt last) : EnumAlphabet() {
        for (; first != last; ++first) {
            add_new_symbol(*first, next_symbol_value);
        }
    }

    EnumAlphabet(std::initializer_list<std::string> l) : EnumAlphabet(l.begin(), l.end()) {}

    Symbol translate_symb(const std::string& str) override
    {
        auto it = symbol_map.find(str);
        if (symbol_map.end() == it)
        {
            throw std::runtime_error("unknown symbol \'" + str + "\'");
        }

        return it->second;
    }

    std::list<Symbol> get_symbols() const override;
    std::list<Symbol> get_complement(const std::set<Symbol>& syms) const override;

    /**
     * @brief Add new symbol to the alphabet.
     *
     * Throws an exception when the adding fails.
     *
     * @param[in] key User-space representation of the symbol.
     * @param[in] value Number of the symbol to be used on transitions.
     * @return Result of the insertion as @c InsertionResult.
     */
     InsertionResult add_new_symbol(const std::string& key, Symbol value) {
        const InsertionResult insertion_result{ try_add_new_symbol(key, value) };
        if (!insertion_result.second) { // If the insertion of key-value pair failed.
            throw std::runtime_error("multiple occurrence of the same symbol");
        }
        update_next_symbol_value(value);
        return insertion_result;
    }

    /**
     * @brief Try to add symbol to the alphabet map.
     *
     * Does not throw an exception when the adding fails.
     *
     * @param[in] key User-space representation of the symbol.
     * @param[in] value Number of the symbol to be used on transitions.
     * @return Result of the insertion as @c InsertionResult.
     */
    InsertionResult try_add_new_symbol(const std::string& key, Symbol value) {
        const InsertionResult insertion_result{ symbol_map.insert({ key, value}) };
        return insertion_result;
    }

    /**
     * Get next value for a potential new symbol.
     * @return Next Symbol value.
     */
    Symbol get_next_value() const { return next_symbol_value; }

private:
    StringToSymbolMap symbol_map{}; ///< Map of string transition symbols to symbol values.
    Symbol next_symbol_value{}; ///< Next value to be used for a newly added symbol.

    EnumAlphabet& operator=(const EnumAlphabet& rhs);

    // Adapted from: https://stackoverflow.com/a/41623721.
    template <typename TF, typename... Ts>
    static void for_each_argument(TF&& f, Ts&&... xs)
    {
        std::initializer_list<const Nfa>{(f(std::forward<Ts>(xs)), Nfa{})... };
    }

    /**
     * @brief Update next symbol value when appropriate.
     *
     * When the newly inserted value is larger or equal to the current next symbol value, update he next symbol value to
     * a value one larger than the new value.
     * @param value The value of the newly added symbol.
     */
    void update_next_symbol_value(Symbol value) {
        if (next_symbol_value <= value) {
            next_symbol_value = value + 1;
        }
    }
}; // class EnumAlphabet.

class OnTheFlyAlphabet : public Alphabet
{
private:
    StringToSymbolMap* symbol_map;
    Symbol cnt_symbol;

    OnTheFlyAlphabet(const OnTheFlyAlphabet& rhs);
    OnTheFlyAlphabet& operator=(const OnTheFlyAlphabet& rhs);

public:
    /**
     * Construct alphabet on the fly from already prepared str_sym_map.
     * @param[in] str_sym_map Map of transition symbols as strings to symbol values.
     * @param[in] init_symbol Initial symbol value to use as next added symbol value. One can reserve the values lower than
     *     @p init_symbol for special symbols and when passing an non-empty @p str_sym_map, define value higher than any
     *     value in @p str_sym_map to avoid collisions.
     */
    explicit OnTheFlyAlphabet(StringToSymbolMap* str_sym_map, Symbol init_symbol = 0) :
            symbol_map(str_sym_map), cnt_symbol(init_symbol)
    {
        assert(nullptr != symbol_map);
    }

    std::list<Symbol> get_symbols() const override;
    Symbol translate_symb(const std::string& str) override;
    std::list<Symbol> get_complement(const std::set<Symbol>& syms) const override;
}; // class OnTheFlyAlphabet.

// CLOSING NAMESPACES AND GUARDS
} /* Nfa */
} /* Mata */

namespace std
{ // {{{
template <>
struct hash<Mata::Nfa::Trans>
{
	inline size_t operator()(const Mata::Nfa::Trans& trans) const
	{
		size_t accum = std::hash<Mata::Nfa::State>{}(trans.src);
		accum = Mata::util::hash_combine(accum, trans.symb);
		accum = Mata::util::hash_combine(accum, trans.tgt);
		return accum;
	}
};

std::ostream& operator<<(std::ostream& os, const Mata::Nfa::Trans& trans);
std::ostream& operator<<(std::ostream& os, const Mata::Nfa::NfaWrapper& nfa_wrap);
} // std }}}

#endif /* _MATA_NFA_HH_ */<|MERGE_RESOLUTION|>--- conflicted
+++ resolved
@@ -186,71 +186,6 @@
 
 struct Nfa; ///< A non-deterministic finite automaton.
 
-<<<<<<< HEAD
-using AutSequence = std::vector<Nfa>; ///< A sequence of non-deterministic finite automata.
-=======
-// ALPHABET {{{
-class Alphabet
-{
-public:
-
-	/// translates a string into a symbol
-	virtual Symbol translate_symb(const std::string& symb) = 0;
-	/// also translates strings to symbols
-	Symbol operator[](const std::string& symb) { return this->translate_symb(symb); }
-	/// gets a list of symbols in the alphabet
-	virtual std::list<Symbol> get_symbols() const
-	{ // {{{
-		throw std::runtime_error("Unimplemented");
-	} // }}}
-
-	/// complement of a set of symbols wrt the alphabet
-	virtual std::list<Symbol> get_complement(const std::set<Symbol>& syms) const
-	{ // {{{
-		(void)syms;
-		throw std::runtime_error("Unimplemented");
-	} // }}}
-
-	virtual ~Alphabet() { }
-};
-
-class DirectAlphabet : public Alphabet
-{
-public:
-	Symbol translate_symb(const std::string& str) override
-	{
-		Symbol symb;
-		std::istringstream stream(str);
-		stream >> symb;
-		return symb;
-	}
-};
-
-class CharAlphabet : public Alphabet
-{
-public:
-
-	Symbol translate_symb(const std::string& str) override
-	{
-		if (str.length() == 3 &&
-			((str[0] == '\'' && str[2] == '\'') ||
-			(str[0] == '\"' && str[2] == '\"')
-			 ))
-		{ // direct occurrence of a character
-			return str[1];
-		}
-
-		Symbol symb;
-		std::istringstream stream(str);
-		stream >> symb;
-		return symb;
-	}
-
-	std::list<Symbol> get_symbols() const override;
-	std::list<Symbol> get_complement(
-		const std::set<Symbol>& syms) const override;
-};
-
 template<typename T> using Sequence = std::vector<T>; ///< A sequence of elements.
 using AutSequence = Sequence<Nfa>; ///< A sequence of non-deterministic finite automata.
 
@@ -265,7 +200,6 @@
 template<typename T> using ConstPtrSequence = Sequence<T* const>; ///< A sequence of const pointers to elements.
 using AutConstPtrSequence = ConstPtrSequence<Nfa>; ///< A sequence of const pointers to non-deterministic finite automata.
 using ConstAutConstPtrSequence = ConstPtrSequence<const Nfa>; ///< A sequence of const pointers to const non-deterministic finite automata.
->>>>>>> 09d11ad1
 
 /// serializes Nfa into a ParsedSection
 Mata::Parser::ParsedSection serialize(
