--- conflicted
+++ resolved
@@ -47,13 +47,8 @@
         }
 
         result = Nfa();
-<<<<<<< HEAD
-        result.delta = lhs.delta;
-        result.initial_states = lhs.initial_states;
-=======
         result.transition_relation = lhs.transition_relation;
         result.initial = lhs.initial;
->>>>>>> 1c7156f1
         result.increase_size(result_num_of_states);
 
         // Add epsilon transitions connecting lhs and rhs automata.
@@ -110,13 +105,8 @@
             if (!lhs.final[lhs_state]) {
                 for (const auto& symbol_transitions:
                     lhs.get_moves_from(lhs_state)) {
-<<<<<<< HEAD
-                    for (const State lhs_state_to: symbol_transitions.targets) {
-                        if (!lhs.has_final(lhs_state_to)) {
-=======
                     for (const State lhs_state_to: symbol_transitions.states_to) {
                         if (!lhs.final[lhs_state_to]) {
->>>>>>> 1c7156f1
                             result.add_trans(lhs_result_states_map_internal[lhs_state],
                                              symbol_transitions.symbol,
                                              lhs_result_states_map_internal[lhs_state_to]);
