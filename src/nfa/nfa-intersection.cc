--- conflicted
+++ resolved
@@ -115,21 +115,13 @@
         pair_to_process = *pairs_to_process.cbegin();
         pairs_to_process.erase(pair_to_process);
         // Compute classic product for current state pair.
-<<<<<<< HEAD
-        Mata::Util::SynchronizedUniverzalIterator<Move> sui(2);
-        sui.push_back(lhs.transition_relation[pair_to_process.first]);
-        sui.push_back(rhs.transition_relation[pair_to_process.second]);
 
-        while (sui.advance()) {
-            std::vector<Moves::const_iterator> moves = sui.get_current();
-=======
-        Mata::Util::SynchronizedUniversalIterator<Mata::Util::OrdVector<TransSymbolStates>::const_iterator> sync_iterator(2);
-        Mata::Util::push_back(sync_iterator,lhs.transitionrelation[pair_to_process.first]);
-        Mata::Util::push_back(sync_iterator,rhs.transitionrelation[pair_to_process.second]);
+        Mata::Util::SynchronizedUniversalIterator<Mata::Util::OrdVector<Move>::const_iterator> sync_iterator(2);
+        Mata::Util::push_back(sync_iterator,lhs.transition_relation[pair_to_process.first]);
+        Mata::Util::push_back(sync_iterator,rhs.transition_relation[pair_to_process.second]);
 
         while (sync_iterator.advance()) {
-            std::vector<TransitionList::const_iterator> moves = sync_iterator.get_current();
->>>>>>> 92322304
+            std::vector<Moves::const_iterator> moves = sync_iterator.get_current();
             assert(moves.size() == 2); // One move per state in the pair.
 
             // Compute product for state transitions with same symbols.
