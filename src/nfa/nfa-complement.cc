--- conflicted
+++ resolved
@@ -22,14 +22,7 @@
 using namespace Mata::Nfa;
 using namespace Mata::util;
 
-<<<<<<< HEAD
-void Mata::Nfa::Internals::complement_classical(
-	Nfa*               result,
-=======
-namespace { // anonymous namespace
-
-Nfa complement_classical(
->>>>>>> 84590550
+Nfa Mata::Nfa::Internals::complement_classical(
 	const Nfa&         aut,
 	const Alphabet&    alphabet,
 	SubsetMap*         subset_map)
@@ -81,12 +74,7 @@
 
 
 /// Complement
-<<<<<<< HEAD
-void Mata::Nfa::Internals::complement_naive(
-        Nfa*               result,
-=======
-Nfa complement_naive(
->>>>>>> 84590550
+Nfa Mata::Nfa::Internals::complement_naive(
         const Nfa&         aut,
         const Alphabet&    alphabet,
         const StringDict&  params,
