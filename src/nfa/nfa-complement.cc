/* nfa-complement.cc -- NFA complement
 *
 * Copyright (c) 2020 Ondrej Lengal <ondra.lengal@gmail.com>
 *
 * This file is a part of libmata.
 *
 * This program is free software; you can redistribute it and/or modify
 * it under the terms of the GNU General Public License as published by
 * the Free Software Foundation; either version 3 of the License, or
 * (at your option) any later version.
 *
 * This program is distributed in the hope that it will be useful,
 * but WITHOUT ANY WARRANTY; without even the implied warranty of
 * MERCHANTABILITY or FITNESS FOR A PARTICULAR PURPOSE.  See the
 * GNU General Public License for more details.
 */

// MATA headers
#include <mata/nfa.hh>
#include <mata/nfa-algorithms.hh>

using namespace Mata::Nfa;
using namespace Mata::Util;

Nfa Mata::Nfa::Algorithms::complement_classical(
	const Nfa&         aut,
	const Alphabet&    alphabet,
	std::unordered_map<StateSet, State>* subset_map)
{ // {{{
 	Nfa result;

 	bool delete_subset_map = false;
	if  (nullptr == subset_map)
	{
		subset_map = new std::unordered_map<StateSet, State>();
		delete_subset_map = true;
	}

	result = determinize(aut, subset_map);
<<<<<<< HEAD
	State sink_state = result.delta.post_size() + 1;
	result.add_state(sink_state);
	assert(sink_state < result.delta.post_size());
=======
	State sink_state = result.add_state();
>>>>>>> ddc25268
	auto it_inserted_pair = subset_map->insert({{}, sink_state});
	if (!it_inserted_pair.second)
	{
		sink_state = it_inserted_pair.first->second;
	}

	make_complete(result, alphabet, sink_state);
    NumberPredicate<State> old_fs = std::move(result.final);
	result.final = NumberPredicate<State>{};
	assert(result.initial.size() == 1);

	auto make_final_if_not_in_old = [&](const State& state) {
		if (!old_fs[state]) {
			result.final.add(state);
		}
	};

	make_final_if_not_in_old(*result.initial.begin());

	for (const auto& trs : result) {
                make_final_if_not_in_old(trs.tgt);
	}

	if (delete_subset_map)
	{
		delete subset_map;
	}

	return result;
} // complement_classical }}}


/// Complement

Nfa Mata::Nfa::complement(
        const Nfa&         aut,
        const Alphabet&    alphabet,
        const StringMap&  params,
        std::unordered_map<StateSet, State> *subset_map)
{
	Nfa result;
	// setting the default algorithm
	decltype(Algorithms::complement_classical)* algo = Algorithms::complement_classical;
	if (!haskey(params, "algo")) {
		throw std::runtime_error(std::to_string(__func__) +
			" requires setting the \"algo\" key in the \"params\" argument; "
			"received: " + std::to_string(params));
	}

	const std::string& str_algo = params.at("algo");
	if ("classical" == str_algo) {  /* default */ }
	else {
		throw std::runtime_error(std::to_string(__func__) +
			" received an unknown value of the \"algo\" key: " + str_algo);
	}

	return algo(aut, alphabet, subset_map);
} // complement<|MERGE_RESOLUTION|>--- conflicted
+++ resolved
@@ -37,13 +37,10 @@
 	}
 
 	result = determinize(aut, subset_map);
-<<<<<<< HEAD
 	State sink_state = result.delta.post_size() + 1;
 	result.add_state(sink_state);
 	assert(sink_state < result.delta.post_size());
-=======
-	State sink_state = result.add_state();
->>>>>>> ddc25268
+
 	auto it_inserted_pair = subset_map->insert({{}, sink_state});
 	if (!it_inserted_pair.second)
 	{
