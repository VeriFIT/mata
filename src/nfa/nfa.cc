/* nfa.cc -- operations for NFA
 *
 * Copyright (c) 2018 Ondrej Lengal <ondra.lengal@gmail.com>
 *
 * This file is a part of libmata.
 *
 * This program is free software; you can redistribute it and/or modify
 * it under the terms of the GNU General Public License as published by
 * the Free Software Foundation; either version 3 of the License, or
 * (at your option) any later version.
 *
 * This program is distributed in the hope that it will be useful,
 * but WITHOUT ANY WARRANTY; without even the implied warranty of
 * MERCHANTABILITY or FITNESS FOR A PARTICULAR PURPOSE.  See the
 * GNU General Public License for more details.
 */

#include <algorithm>
#include <list>
#include <unordered_set>

// MATA headers
#include <mata/nfa.hh>
#include <mata/nfa-algorithms.hh>
#include <mata/simlib/explicit_lts.hh>

using std::tie;

using namespace Mata::Util;
using namespace Mata::Nfa;
using Mata::Nfa::Symbol;

using StateBoolArray = std::vector<bool>; ///< Bool array for states in the automaton.

const std::string Mata::Nfa::TYPE_NFA = "NFA";

namespace {
    Simlib::Util::BinaryRelation compute_fw_direct_simulation(const Nfa& aut) {
        Simlib::ExplicitLTS LTSforSimulation;
        Symbol maxSymbol = 0;
        const size_t state_num = aut.size();

        for (State stateFrom = 0; stateFrom < state_num; ++stateFrom) {
            for (const Move &t : aut.get_moves_from(stateFrom)) {
                for (State stateTo : t.targets) {
                    LTSforSimulation.add_transition(stateFrom, t.symbol, stateTo);
                }
                if (t.symbol > maxSymbol) {
                    maxSymbol = t.symbol;
                }
            }
        }

        // final states cannot be simulated by nonfinal -> we add new selfloops over final states with new symbol in LTS
        for (State finalState : aut.final) {
            LTSforSimulation.add_transition(finalState, maxSymbol + 1, finalState);
        }

        LTSforSimulation.init();
        return LTSforSimulation.compute_simulation();
    }

	Nfa reduce_size_by_simulation(const Nfa& aut, StateToStateMap &state_map) {
        Nfa result;
        const auto sim_relation = Algorithms::compute_relation(
                aut, StringMap{{"relation", "simulation"}, {"direction", "forward"}});

        auto sim_relation_symmetric = sim_relation;
        sim_relation_symmetric.restrict_to_symmetric();

        // for State q, quot_proj[q] should be the representative state representing the symmetric class of states in simulation
        std::vector<size_t> quot_proj;
        sim_relation_symmetric.get_quotient_projection(quot_proj);

		const size_t num_of_states = aut.size();

		// map each state q of aut to the state of the reduced automaton representing the simulation class of q
		for (State q = 0; q < num_of_states; ++q) {
			const State qReprState = quot_proj[q];
			if (state_map.count(qReprState) == 0) { // we need to map q's class to a new state in reducedAut
				const State qClass = result.add_state();
				state_map[qReprState] = qClass;
				state_map[q] = qClass;
			} else {
				state_map[q] = state_map[qReprState];
			}
		}

        for (State q = 0; q < num_of_states; ++q) {
            const State q_class_state = state_map.at(q);

            if (aut.initial[q]) { // if a symmetric class contains initial state, then the whole class should be initial
                result.initial.add(q_class_state);
            }

            if (quot_proj[q] == q) { // we process only transitions starting from the representative state, this is enough for simulation
                for (const auto &q_trans : aut.get_moves_from(q)) {
                    const StateSet representatives_of_states_to = [&]{
                        StateSet state_set;
                        for (auto s : q_trans.targets) {
                            state_set.insert(quot_proj[s]);
                        }
                        return state_set;
                    }();

                    // get the class states of those representatives that are not simulated by another representative in representatives_of_states_to
                    StateSet representatives_class_states;
                    for (const State s : representatives_of_states_to) {
                        bool is_state_important = true; // if true, we need to keep the transition from q to s
                        for (const State p : representatives_of_states_to) {
                            if (s != p && sim_relation.get(s, p)) { // if p (different from s) simulates s
                                is_state_important = false; // as p simulates s, the transition from q to s is not important to keep, as it is subsumed in transition from q to p
                                break;
                            }
                        }
                        if (is_state_important) {
                            representatives_class_states.insert(state_map.at(s));
                        }
                    }

                    // add the transition 'q_class_state-q_trans.symbol->representatives_class_states' at the end of transition list of transitions starting from q_class_state
                    // as the q_trans.symbol should be largest symbol we saw (as we iterate trough getTransitionsFromState(q) which is ordered)
                    result.delta[q_class_state].insert(Move(q_trans.symbol, representatives_class_states));
                }

                if (aut.final[q]) { // if q is final, then all states in its class are final => we make q_class_state final
                    result.final.add(q_class_state);
                }
            }
        }

        return result;
    }

    /**
     * Compute reachability of states.
     *
     * @param[in] nfa NFA to compute reachability for.
     * @return Bool array for reachable states (from initial states): true for reachable, false for unreachable states.
     */
    StateBoolArray compute_reachability(const Nfa& nfa) {
        std::vector<State> worklist{ nfa.initial.get_elements()};

        StateBoolArray reachable(nfa.size(), false);
        for (const State state: nfa.initial)
        {
            reachable.at(state) = true;
        }

        State state{};
        while (!worklist.empty())
        {
            state = worklist.back();
            worklist.pop_back();

            for (const auto& state_transitions: nfa.delta[state])
            {
                for (const State target_state: state_transitions.targets)
                {
                    if (!reachable.at(target_state))
                    {
                        worklist.push_back(target_state);
                        reachable.at(target_state) = true;
                    }
                }
            }
        }

        return reachable;
    }

    /**
     * Compute reachability of states considering only specified states.
     *
     * @param[in] nfa NFA to compute reachability for.
     * @param[in] states_to_consider State to consider as potentially reachable.
     * @return Bool array for reachable states (from initial states): true for reachable, false for unreachable states.
     */
    StateBoolArray compute_reachability(const Nfa& nfa, const StateBoolArray& states_to_consider) {
        std::vector<State> worklist{};
        StateBoolArray reachable(nfa.size(), false);
        for (const State state: nfa.initial) {
            if (states_to_consider[state]) {
                worklist.push_back(state);
                reachable.at(state) = true;
            }
        }

        State state;
        while (!worklist.empty()) {
            state = worklist.back();
            worklist.pop_back();

            for (const auto& state_transitions: nfa.delta[state]) {
                for (const State target_state: state_transitions.targets) {
                    if (states_to_consider[target_state] && !reachable[target_state]) {
                        worklist.push_back(target_state);
                        reachable[target_state] = true;
                    }
                }
            }
        }

        return reachable;
    }

    /**
     * Add transitions to the trimmed automaton.
     * @param[in] nfa NFA to add transitions from.
     * @param[in] original_to_new_states_map Map of old states to new trimmed automaton states.
     * @param[out] trimmed_aut The new trimmed automaton.
     */
    void add_trimmed_transitions(const Nfa& nfa, const StateToStateMap& original_to_new_states_map, Nfa& trimmed_aut) {
        // For each reachable original state 's' (which means it is mapped to the state of trimmed automaton)...
        for (const auto& original_state_mapping: original_to_new_states_map)
        {
            // ...add all transitions from 's' to some reachable state to the trimmed automaton.
            for (const auto& state_transitions_with_symbol: nfa.delta[original_state_mapping.first])
            {
                Move new_state_trans_with_symbol(state_transitions_with_symbol.symbol);
                for (State old_state_to: state_transitions_with_symbol.targets)
                {
                    auto iter_to_new_state_to = original_to_new_states_map.find(old_state_to);
                    if (iter_to_new_state_to != original_to_new_states_map.end())
                    {
                        // We can push here, because we assume that new states follow the ordering of original states.
                        new_state_trans_with_symbol.insert(iter_to_new_state_to->second);
                    }
                }
                if (!new_state_trans_with_symbol.empty()) {
                    trimmed_aut.delta[original_state_mapping.second].insert(new_state_trans_with_symbol);
                }
            }
        }
    }

    /**
     * Get a new trimmed automaton.
     * @param[in] nfa NFA to trim.
     * @param[in] original_to_new_states_map Map of old states to new trimmed automaton states (new states should follow the ordering of old states).
     * @return Newly created trimmed automaton.
     */
    Nfa create_trimmed_aut(const Nfa& nfa, const StateToStateMap& original_to_new_states_map) {
        Nfa trimmed_aut{ original_to_new_states_map.size() };

        for (const State old_initial_state: nfa.initial)
        {
            if (original_to_new_states_map.find(old_initial_state) != original_to_new_states_map.end())
            {
                trimmed_aut.initial.add(original_to_new_states_map.at(old_initial_state));
            }
        }
        for (const State old_final_state: nfa.final)
        {
            if (original_to_new_states_map.find(old_final_state) != original_to_new_states_map.end())
            {
                trimmed_aut.final.add(original_to_new_states_map.at(old_final_state));
            }
        }

        add_trimmed_transitions(nfa, original_to_new_states_map, trimmed_aut);
        return trimmed_aut;
    }

    /**
     * Get directed transitions for digraph.
     * @param[in] nfa NFA to get directed transitions from.
     * @param[in] abstract_symbol Abstract symbol to use for transitions in digraph.
     * @param[out] digraph Digraph to add computed transitions to.
     */
    void collect_directed_transitions(const Nfa& nfa, const Symbol abstract_symbol, Nfa& digraph) {
        const State num_of_states{nfa.size() };
        for (State src_state{ 0 }; src_state < num_of_states; ++src_state) {
            for (const auto& symbol_transitions: nfa.delta[src_state]) {
                for (const State tgt_state: symbol_transitions.targets) {
                    // Directly try to add the transition. Finding out whether the transition is already in the digraph
                    //  only iterates through transition relation again.
                    digraph.delta.add(src_state, abstract_symbol, tgt_state);
                }
                // FIXME: Alternatively: But it is actually slower...
                //digraph.add(src_state, abstract_symbol, symbol_transitions.targets);
            }
        }
    }
}

std::ostream &std::operator<<(std::ostream &os, const Mata::Nfa::Trans &trans) { // {{{
    std::string result = "(" + std::to_string(trans.src) + ", " +
                         std::to_string(trans.symb) + ", " + std::to_string(trans.tgt) + ")";
    return os << result;
} // operator<<(ostream, Trans) }}}

////// Alphabet related functions

Mata::Util::OrdVector<Symbol> OnTheFlyAlphabet::get_alphabet_symbols() const {
    Util::OrdVector<Symbol> result;
	for (const auto& str_sym_pair : symbol_map) {
		result.insert(str_sym_pair.second);
	}
	return result;
} // OnTheFlyAlphabet::get_alphabet_symbols.

std::list<Symbol> OnTheFlyAlphabet::get_complement(const std::set<Symbol>& syms) const {
    std::list<Symbol> result;
    // TODO: Could be optimized.
    std::set<Symbol> symbols_alphabet;
    for (const auto& str_sym_pair : symbol_map) {
        symbols_alphabet.insert(str_sym_pair.second);
    }

    std::set_difference(
            symbols_alphabet.begin(), symbols_alphabet.end(),
            syms.begin(), syms.end(),
            std::inserter(result, result.end()));
    return result;
} // OnTheFlyAlphabet::get_complement.

void OnTheFlyAlphabet::add_symbols_from(const Nfa& nfa) {
    size_t aut_num_of_states{nfa.size() };
    for (State state{ 0 }; state < aut_num_of_states; ++state) {
        for (const auto& state_transitions: nfa.delta[state]) {
            update_next_symbol_value(state_transitions.symbol);
            try_add_new_symbol(std::to_string(state_transitions.symbol), state_transitions.symbol);
        }
    }
}

void OnTheFlyAlphabet::add_symbols_from(const StringToSymbolMap& new_symbol_map) {
    for (const auto& symbol_binding: new_symbol_map) {
        update_next_symbol_value(symbol_binding.second);
        try_add_new_symbol(symbol_binding.first, symbol_binding.second);
    }
}

size_t Delta::size() const
{
    size_t res = 0;
    for (const auto& trans : *this) res++;

    return res;
}

void Delta::add(State state_from, Symbol symbol, State state_to)
{
    if (state_from >= post.size()) {
        post.resize(state_from + 1);
    }

    if (state_from >= m_num_of_states) {
        // state_from == 0 && m_num_of_states == 0 handles the case where delta is empty.

        m_num_of_states = state_from + 1;
    }
    if (state_to >= m_num_of_states) {
        m_num_of_states = state_to + 1;
    }

    auto& state_transitions{ post[state_from] };

    if (state_transitions.empty()) {
        state_transitions.insert({ symbol, state_to });
    } else if (state_transitions.back().symbol < symbol) {
        state_transitions.insert({ symbol, state_to });
    } else {
        const auto symbol_transitions{ state_transitions.find(Move{ symbol }) };
        if (symbol_transitions != state_transitions.end()) {
            // Add transition with symbolOnTransition already used on transitions from stateFrom.
            symbol_transitions->insert(state_to);
        } else {
            // Add transition to a new Move struct with symbolOnTransition yet unused on transitions from stateFrom.
            const Move new_symbol_transitions{ symbol, state_to };
            state_transitions.insert(new_symbol_transitions);
        }
    }
}

void Delta::remove(State src, Symbol symb, State tgt) {
    if (src >= post.size()) {
        return;
    }

    auto& state_transitions{ post[src] };
    if (state_transitions.empty()) {
        throw std::invalid_argument(
                "Transition [" + std::to_string(src) + ", " + std::to_string(symb) + ", " +
                std::to_string(tgt) + "] does not exist.");
    } else if (state_transitions.back().symbol < symb) {
        throw std::invalid_argument(
                "Transition [" + std::to_string(src) + ", " + std::to_string(symb) + ", " +
                std::to_string(tgt) + "] does not exist.");
    } else {
        const auto symbol_transitions{ state_transitions.find(Move{symb }) };
        if (symbol_transitions == state_transitions.end()) {
            throw std::invalid_argument(
                    "Transition [" + std::to_string(src) + ", " + std::to_string(symb) + ", " +
                    std::to_string(tgt) + "] does not exist.");
        } else {
            symbol_transitions->remove(tgt);
            if (symbol_transitions->empty()) {
                post[src].remove(*symbol_transitions);
            }
            m_num_of_states = find_max_state() + 1;
        }
    }
}

bool Delta::contains(State src, Symbol symb, State tgt) const
{ // {{{
    if (post.empty()) {
        return false;
    }

    if (post.size() <= src)
        return false;

    const Post& tl = post[src];
    if (tl.empty()) {
        return false;
    }
    auto symbol_transitions{ tl.find(Move{symb} ) };
    if (symbol_transitions == tl.cend()) {
        return false;
    }

    return symbol_transitions->targets.find(tgt) != symbol_transitions->targets.end();
}

bool Delta::empty() const
{
    return this->begin() == this->end();
}

std::vector<State> Delta::defragment()
{
    std::vector<State> renaming(this->post.size());
    std::vector<State> removed{};

    size_t last_empty = 0;
    const size_t post_size = post.size();
    for (size_t i = 0; i < post_size; ++i) {
        if (post.at(i).empty()) {
            last_empty = i;
            removed.push_back(i);
        } else if (last_empty < i) {
            post[last_empty] = post[i];
            renaming[i] = last_empty;
            last_empty = i;
        } else { // there was no empty space, last_empty is synchronized with i
            renaming[i] = i; // nothing changed, no renaming needed
            last_empty += 1;
        }
    }

    if (!removed.empty())
        post.resize(post.size() - removed.size());
    else // no further renaming is needed, nothing contains been done
        return renaming;

    const size_t removed_size = removed.size();
    for (size_t i = 0; i < removed_size; ++i) {
        renaming[removed[i]] = post.size()+i;
    }

    // rename states according to reindexing done above
    for (Post& p : this->post) {
        for (Move& m : p) {
            StateSet new_targets{};
            const size_t renaming_size = renaming.size();
            for (State i = 0; i < renaming_size; ++i) {
                if (m.count(i)) {
                    m.remove(i);
                    new_targets.insert(renaming[i]);
                }
            }
            m.insert(new_targets);
        }
    }

    // finally we need to find the new max state
    m_num_of_states = find_max_state() + 1;

    return renaming;
}

Delta::const_iterator::const_iterator(const std::vector<Post>& post_p, bool ise) :
    post(post_p), current_state(0), is_end(ise)
{
    const size_t post_size = post.size();
    for (size_t i = 0; i < post_size; ++i) {
        if (!post[i].empty()) {
            current_state = i;
            post_iterator = post[i].begin();
            targets_position = post_iterator->targets.begin();
            return;
        }
    }

    // no transition found, an empty post
    is_end = true;
}

Delta::const_iterator& Delta::const_iterator::operator++()
{
    assert(post.begin() != post.end());

    ++targets_position;
    if (targets_position != post_iterator->targets.end())
        return *this;

    ++post_iterator;
    if (post_iterator != post[current_state].cend()) {
        targets_position = post_iterator->targets.begin();
        return *this;
    }

    ++current_state;
    while (current_state < post.size() && post[current_state].empty()) // skip empty posts
        current_state++;

    if (current_state >= post.size())
        is_end = true;
    else {
        post_iterator = post[current_state].begin();
        targets_position = post_iterator->targets.begin();
    }

    return *this;
}

State Delta::find_max_state() {
    size_t new_max = 0;
    for (const Trans& t : *this) {
        if (t.src > new_max) {
            new_max = t.src;
        }
        if (t.tgt > new_max) {
            new_max = t.tgt;
        }
    }
    return new_max;
}

///// Nfa structure related methods

State Nfa::add_state() {
    m_num_of_states = size() + 1;
    return m_num_of_states - 1;
}

void Nfa::remove_epsilon(const Symbol epsilon)
{
    *this = Mata::Nfa::remove_epsilon(*this, epsilon);
}

StateSet Nfa::get_reachable_states() const
{
    StateBoolArray reachable_bool_array{ compute_reachability(*this) };

    StateSet reachable_states{};
    const size_t num_of_states{size() };
    for (State original_state{ 0 }; original_state < num_of_states; ++original_state)
    {
        if (reachable_bool_array[original_state])
        {
            reachable_states.insert(original_state);
        }
    }

    return reachable_states;
}

StateSet Nfa::get_terminating_states() const
{
    return revert(*this).get_reachable_states();
}

void Nfa::trim()
{
    *this = get_trimmed_automaton();
}

Nfa Nfa::get_trimmed_automaton() {
    if (initial.empty() || final.empty()) { return Nfa{}; }

    const StateSet original_useful_states{ get_useful_states() };
    StateToStateMap original_to_new_states_map{ original_useful_states.size() };
    size_t new_state_num{ 0 };
    for (const State original_state: original_useful_states) {
        original_to_new_states_map[original_state] = new_state_num;
        ++new_state_num;
    }
    return create_trimmed_aut(*this, original_to_new_states_map);
}

StateSet Nfa::get_useful_states() const
{
    if (initial.empty() || final.empty()) { return StateSet{}; }

    const Nfa digraph{get_one_letter_aut() }; // Compute reachability on directed graph.
    // Compute reachability from the initial states and use the reachable states to compute the reachability from the final states.
    const StateBoolArray useful_states_bool_array{ compute_reachability(revert(digraph), compute_reachability(digraph)) };

    const size_t num_of_states{size() };
    StateSet useful_states{};
    for (State original_state{ 0 }; original_state < num_of_states; ++original_state) {
        if (useful_states_bool_array[original_state]) {
            // We can use push_back here, because we are always increasing the value of original_state (so useful_states
            //  will always be ordered).
            useful_states.insert(original_state);
        }
    }
    return useful_states;
}

// General methods for NFA.

bool Mata::Nfa::are_state_disjoint(const Nfa& lhs, const Nfa& rhs)
{ // {{{
    // fill lhs_states with all states of lhs
    std::unordered_set<State> lhs_states;
    lhs_states.insert(lhs.initial.begin(), lhs.initial.end());
    lhs_states.insert(lhs.final.begin(), lhs.final.end());

    const size_t delta_size = lhs.delta.post_size();
    for (size_t i = 0; i < delta_size; i++) {
        lhs_states.insert(i);
        for (const auto& symStates : lhs.delta[i])
        {
            lhs_states.insert(symStates.targets.begin(), symStates.targets.end());
        }
    }

    // for every state found in rhs, check its presence in lhs_states
    for (const auto& rhs_st : rhs.initial) {
        if (haskey(lhs_states, rhs_st)) { return false; }
    }

    for (const auto& rhs_st : rhs.final) {
        if (haskey(lhs_states, rhs_st)) { return false; }
    }

    const size_t lhs_post_size = lhs.delta.post_size();
    for (size_t i = 0; i < lhs_post_size; i++) {
        if (haskey(lhs_states, i))
            return false;
        for (const auto& symState : lhs.delta[i]) {
            for (const auto& rhState : symState.targets) {
                if (haskey(lhs_states,rhState)) {
                    return false;
                }
            }
        }
    }

    // no common state found
    return true;
} // are_disjoint }}}

void Mata::Nfa::make_complete(
        Nfa&             aut,
        const Alphabet&  alphabet,
        State            sink_state)
{
    std::list<State> worklist(aut.initial.begin(),
                              aut.initial.end());
    std::unordered_set<State> processed(aut.initial.begin(),
                                        aut.initial.end());
<<<<<<< HEAD
    if (aut.delta.post_size() <= sink_state)
        aut.add_state(sink_state);
=======
    if (aut.size() <= sink_state) {
        aut.increase_size(sink_state+1);
    }
>>>>>>> ddc25268

    worklist.push_back(sink_state);
    processed.insert(sink_state);
    while (!worklist.empty())
    {
        State state = *worklist.begin();
        worklist.pop_front();

        std::set<Symbol> used_symbols;
        if (!aut.delta.empty())
        {
            for (const auto &symb_stateset: aut[state]) {
                // TODO: Possibly fix insert.
                used_symbols.insert(symb_stateset.symbol);

                const StateSet &stateset = symb_stateset.targets;
                for (const auto &tgt_state: stateset) {
                    bool inserted;
                    tie(std::ignore, inserted) = processed.insert(tgt_state);
                    if (inserted) { worklist.push_back(tgt_state); }
                }
            }
        }

        auto unused_symbols = alphabet.get_complement(used_symbols);
        for (Symbol symb : unused_symbols)
        {
            aut.delta.add(state, symb, sink_state);
        }
    }
}

Nfa Mata::Nfa::remove_epsilon(const Nfa& aut, Symbol epsilon)
{
    Nfa result;

    result.clear();
<<<<<<< HEAD
    result.add_state(aut.delta.post_size()-1);
=======
    result.increase_size(aut.size());
>>>>>>> ddc25268

    // cannot use multimap, because it can contain multiple occurrences of (a -> a), (a -> a)
    std::unordered_map<State, StateSet> eps_closure;

    // TODO: grossly inefficient
    // first we compute the epsilon closure
    const size_t num_of_states{aut.size() };
    for (size_t i{ 0 }; i < num_of_states; ++i)
    {
        for (const auto& trans: aut[i])
        { // initialize
            const auto it_ins_pair = eps_closure.insert({i, {i}});
            if (trans.symbol == epsilon)
            {
                StateSet& closure = it_ins_pair.first->second;
                // TODO: Fix possibly insert to OrdVector. Create list already ordered, then merge (do not need to resize each time);
                closure.insert(trans.targets);
            }
        }
    }

    bool changed = true;
    while (changed) { // compute the fixpoint
        changed = false;
        for (size_t i=0; i < num_of_states; ++i) {
            const auto& state_transitions{ aut[i] };
            const auto state_symbol_transitions{
                state_transitions.find(Move{epsilon}) };
            if (state_symbol_transitions != state_transitions.end()) {
                StateSet &src_eps_cl = eps_closure[i];
                for (const State tgt: state_symbol_transitions->targets) {
                    const StateSet &tgt_eps_cl = eps_closure[tgt];
                    for (const State st: tgt_eps_cl) {
                        if (src_eps_cl.count(st) == 0) {
                            changed = true;
                            break;
                        }
                    }
                    src_eps_cl.insert(tgt_eps_cl);
                }
            }
        }
    }

    // now we construct the automaton without epsilon transitions
    result.initial.add(aut.initial.get_elements());
    result.final.add(aut.final.get_elements());
    State max_state{};
    for (const auto& state_closure_pair : eps_closure) { // for every state
        State src_state = state_closure_pair.first;
        for (State eps_cl_state : state_closure_pair.second) { // for every state in its eps cl
            if (aut.final[eps_cl_state]) result.final.add(src_state);
            for (const auto& symb_set : aut[eps_cl_state]) {
                if (symb_set.symbol == epsilon) continue;

                // TODO: this could be done more efficiently if we had a better add method
                for (State tgt_state : symb_set.targets) {
                    max_state = std::max(src_state, tgt_state);
                    if (result.delta.post_size() < max_state) {
                        result.add_state(max_state-1);
                    }
                    result.delta.add(src_state, symb_set.symbol, tgt_state);
                }
            }
        }
    }

    return result;
}

Nfa Mata::Nfa::revert(const Nfa& aut) {
    Nfa result;
    result.clear();
<<<<<<< HEAD
    const size_t num_of_states{aut.delta.post_size() };
    result.add_state(num_of_states-1);
=======
    const size_t num_of_states{aut.size() };
    result.increase_size(num_of_states);
>>>>>>> ddc25268

    for (State sourceState{ 0 }; sourceState < num_of_states; ++sourceState) {
        for (const Move &transition: aut.delta[sourceState]) {
            for (const State targetState: transition.targets) {
                result.delta.add(targetState, transition.symbol, sourceState);
            }
        }
    }

    result.initial = aut.final;
    result.final = aut.initial;

    return result;
}

bool Mata::Nfa::is_deterministic(const Nfa& aut)
{
    if (aut.initial.size() != 1) { return false; }

    if (aut.delta.empty()) { return true; }

    const size_t aut_size = aut.size();
    for (size_t i = 0; i < aut_size; ++i)
    {
        for (const auto& symStates : aut[i])
        {
            if (symStates.size() != 1) { return false; }
        }
    }

    return true;
}
bool Mata::Nfa::is_complete(const Nfa& aut, const Alphabet& alphabet)
{
    Util::OrdVector<Symbol> symbs_ls = alphabet.get_alphabet_symbols();
    Util::OrdVector<Symbol> symbs(symbs_ls.cbegin(), symbs_ls.cend());

    // TODO: make a general function for traversal over reachable states that can
    // be shared by other functions?
    std::list<State> worklist(aut.initial.begin(),
                              aut.initial.end());
    std::unordered_set<State> processed(aut.initial.begin(),
                                        aut.initial.end());

    while (!worklist.empty())
    {
        State state = *worklist.begin();
        worklist.pop_front();

        size_t n = 0;      // counter of symbols
        if (!aut.delta.empty()) {
            for (const auto &symb_stateset: aut[state]) {
                ++n;
                if (!haskey(symbs, symb_stateset.symbol)) {
                    throw std::runtime_error(std::to_string(__func__) +
                                             ": encountered a symbol that is not in the provided alphabet");
                }

                for (const auto &tgt_state: symb_stateset.targets) {
                    bool inserted;
                    tie(std::ignore, inserted) = processed.insert(tgt_state);
                    if (inserted) { worklist.push_back(tgt_state); }
                }
            }
        }

        if (symbs.size() != n) { return false; }
    }

    return true;
}

std::pair<Run, bool> Mata::Nfa::get_word_for_path(const Nfa& aut, const Run& run)
{
    if (run.path.empty())
    {
        return {{}, true};
    }

    Run word;
    State cur = run.path[0];
    for (size_t i = 1; i < run.path.size(); ++i)
    {
        State newSt = run.path[i];
        bool found = false;

        if (!aut.delta.empty())
        {
            for (const auto &symbolMap: aut.delta[cur]) {
                for (State st: symbolMap.targets) {
                    if (st == newSt) {
                        word.word.push_back(symbolMap.symbol);
                        found = true;
                        break;
                    }
                }

                if (found) { break; }
            }
        }

        if (!found)
        {
            return {{}, false};
        }

        cur = newSt;    // update current state
    }

    return {word, true};
}

bool Mata::Nfa::is_in_lang(const Nfa& aut, const Run& run)
{
    StateSet cur(aut.initial);

    for (Symbol sym : run.word)
    {
        cur = aut.post(cur, sym);
        if (cur.empty()) { return false; }
    }

    return !are_disjoint(cur, aut.final);
}

/// Checks whether the prefix of a string is in the language of an automaton
bool Mata::Nfa::is_prfx_in_lang(const Nfa& aut, const Run& run)
{
    StateSet cur = (StateSet(aut.initial));

    for (Symbol sym : run.word)
    {
        if (!are_disjoint(cur, aut.final)) { return true; }
        cur = aut.post(cur, sym);
        if (cur.empty()) { return false; }
    }

    return !are_disjoint(cur, aut.final);
}

/// serializes Nfa into a ParsedSection
Mata::Parser::ParsedSection Mata::Nfa::serialize(
        const Nfa&                aut,
        const SymbolToStringMap*  symbol_map,
        const StateToStringMap*   state_map)
{assert(false);}

bool Mata::Nfa::is_lang_empty(const Nfa& aut, Run* cex)
{ // {{{
    std::list<State> worklist(
            aut.initial.begin(), aut.initial.end());
    std::unordered_set<State> processed(
            aut.initial.begin(), aut.initial.end());

    // 'paths[s] == t' denotes that state 's' was accessed from state 't',
    // 'paths[s] == s' means that 's' is an initial state
    std::map<State, State> paths;
    for (State s : worklist)
    {	// initialize
        paths[s] = s;
    }

    while (!worklist.empty())
    {
        State state = worklist.front();
        worklist.pop_front();

        if (aut.final[state])
        {
            // TODO process the CEX
            if (nullptr != cex)
            {
                cex->path.clear();
                cex->path.push_back(state);
                while (paths[state] != state)
                {
                    state = paths[state];
                    cex->path.push_back(state);
                }

                std::reverse(cex->path.begin(), cex->path.end());
                cex->word = get_word_for_path(aut, *cex).first.word;
            }
            return false;
        }

        if (aut.delta.empty())
            continue;

        for (const auto& symb_stateset : aut[state])
        {
            for (const auto& tgt_state : symb_stateset.targets)
            {
                bool inserted;
                tie(std::ignore, inserted) = processed.insert(tgt_state);
                if (inserted)
                {
                    worklist.push_back(tgt_state);
                    // also set that tgt_state was accessed from state
                    paths[tgt_state] = state;
                }
                else
                {
                    // the invariant
                    assert(haskey(paths, tgt_state));
                }
            }
        }
    }

    return true;
} // is_lang_empty }}}

Nfa Mata::Nfa::minimize(const Nfa& aut) {
    //compute the minimal deterministic automaton, Brzozovski algorithm
    Nfa inverted = revert(aut);
    Nfa tmp = determinize(inverted);
    Nfa deter = revert(tmp);
    return determinize(deter);
}

void Nfa::print_to_DOT(std::ostream &outputStream) const {
    outputStream << "digraph finiteAutomaton {" << std::endl
                 << "node [shape=circle];" << std::endl;

    for (State finalState: final) {
        outputStream << finalState << " [shape=doublecircle];" << std::endl;
    }

    const size_t delta_size = delta.post_size();
    for (State s = 0; s != delta_size; ++s) {
        for (const Move &t: delta[s]) {
            outputStream << s << " -> {";
            for (State sTo: t.targets) {
                outputStream << sTo << " ";
            }
            outputStream << "} [label=" << t.symbol << "];" << std::endl;
        }
    }

    outputStream << "node [shape=none, label=\"\"];" << std::endl;
    for (State initialState: initial) {
        outputStream << "i" << initialState << " -> " << initialState << ";" << std::endl;
    }

    outputStream << "}" << std::endl;
}

TransSequence Nfa::get_trans_as_sequence() const
{
    TransSequence trans_sequence{};

    for (State state_from{ 0 }; state_from < delta.post_size(); ++state_from)
    {
        for (const auto& transition_from_state: delta[state_from])
        {
            for (State state_to: transition_from_state.targets)
            {
                trans_sequence.push_back(Trans{ state_from, transition_from_state.symbol, state_to });
            }
        }
    }

    return trans_sequence;
}

TransSequence Nfa::get_trans_from_as_sequence(State state_from) const
{
    TransSequence trans_sequence{};

    for (const auto& transition_from_state: delta[state_from])
    {
        for (State state_to: transition_from_state.targets)
        {
            trans_sequence.push_back(Trans{ state_from, transition_from_state.symbol, state_to });
        }
    }

    return trans_sequence;
}


size_t Nfa::get_num_of_trans() const
{
    size_t num_of_transitions{};

    for (const auto& state_transitions: delta)
    {
        ++num_of_transitions;
    }

    return num_of_transitions;
}

Nfa Nfa::get_one_letter_aut(Symbol abstract_symbol) const {
    Nfa digraph{size(), StateSet(initial), StateSet(final) };
    collect_directed_transitions(*this, abstract_symbol, digraph);
    return digraph;
}

void Nfa::get_one_letter_aut(Nfa& result) const {
    result = get_one_letter_aut();
}

TransSequence Nfa::get_transitions_to(State state_to) const {
    TransSequence transitions_to_state{};
    const size_t num_of_states{ delta.post_size() };
    for (State state_from{ 0 }; state_from < num_of_states; ++state_from) {
        for (const auto& symbol_transitions: delta[state_from]) {
            const auto& symbol_states_to{ symbol_transitions.targets };
            const auto target_state{ symbol_states_to.find(state_to) };
            if (target_state != symbol_states_to.end()) {
                transitions_to_state.push_back({ state_from, symbol_transitions.symbol, state_to });
            }
        }
    }
    return transitions_to_state;
}

StateSet Nfa::post(const StateSet& states, const Symbol& symbol) const {
    StateSet res{};
    if (delta.empty()) {
        return res;
    }

    for (const auto state : states) {
        const auto& state_transitions{delta[state] };
        const auto state_symbol_transitions{ state_transitions.find(Move{symbol }) };
        if (state_symbol_transitions != state_transitions.end()) {
            res.insert(state_symbol_transitions->targets);
        }
    }
    return res;
}

Post::const_iterator Nfa::Nfa::get_epsilon_transitions(const State state, const Symbol epsilon) const {
    assert(is_state(state));
    return get_epsilon_transitions(get_moves_from(state), epsilon);
}

Post::const_iterator Nfa::Nfa::get_epsilon_transitions(const Post& state_transitions, const Symbol epsilon) {
    if (!state_transitions.empty()) {
        if (epsilon == EPSILON) {
            const auto& back = state_transitions.back();
            if (back.symbol == epsilon) {
                return std::prev(state_transitions.end());
            }
        } else {
            return state_transitions.find(Move(epsilon));
        }
    }

    return state_transitions.end();
}

Nfa Mata::Nfa::uni(const Nfa &lhs, const Nfa &rhs) {
    Nfa unionAutomaton = rhs;

    StateToStateMap thisStateToUnionState;
    const size_t size = lhs.size();
    for (State thisState = 0; thisState < size; ++thisState) {
        thisStateToUnionState[thisState] = unionAutomaton.add_state();
    }

    for (State thisInitialState : lhs.initial) {
        unionAutomaton.initial.add(thisStateToUnionState[thisInitialState]);
    }

    for (State thisFinalState : lhs.final) {
        unionAutomaton.final.add(thisStateToUnionState[thisFinalState]);
    }

    for (State thisState = 0; thisState < size; ++thisState) {
        State unionState = thisStateToUnionState[thisState];
        for (const Move &transitionFromThisState : lhs.delta[thisState]) {

            Move transitionFromUnionState(transitionFromThisState.symbol, StateSet{});

            for (State stateTo : transitionFromThisState.targets) {
                transitionFromUnionState.insert(thisStateToUnionState[stateTo]);
            }

            unionAutomaton.delta[unionState].insert(transitionFromUnionState);
        }
    }

    return unionAutomaton;
}

Simlib::Util::BinaryRelation Mata::Nfa::Algorithms::compute_relation(const Nfa& aut, const StringMap& params) {
    if (!haskey(params, "relation")) {
        throw std::runtime_error(std::to_string(__func__) +
                                 " requires setting the \"relation\" key in the \"params\" argument; "
                                 "received: " + std::to_string(params));
    }
    if (!haskey(params, "direction")) {
        throw std::runtime_error(std::to_string(__func__) +
                                 " requires setting the \"direction\" key in the \"params\" argument; "
                                 "received: " + std::to_string(params));
    }

    const std::string& relation = params.at("relation");
    const std::string& direction = params.at("direction");
    if ("simulation" == relation && direction == "forward") {
        return compute_fw_direct_simulation(aut);
    }
    else {
        throw std::runtime_error(std::to_string(__func__) +
                                 " received an unknown value of the \"relation\" key: " + relation);
    }
}

Nfa Mata::Nfa::reduce(const Nfa &aut, StateToStateMap *state_map, const StringMap& params) {
    Nfa result{};

    if (!haskey(params, "algorithm")) {
        throw std::runtime_error(std::to_string(__func__) +
                                 " requires setting the \"algorithm\" key in the \"params\" argument; "
                                 "received: " + std::to_string(params));
    }

    const std::string& algorithm = params.at("algorithm");
    if ("simulation" == algorithm) {
        if (state_map == nullptr) {
            std::unordered_map<State,State> tmp_state_map;
            return reduce_size_by_simulation(aut, tmp_state_map);
        } else {
            return reduce_size_by_simulation(aut, *state_map);
        }
    } else {
        throw std::runtime_error(std::to_string(__func__) +
                                 " received an unknown value of the \"algorithm\" key: " + algorithm);
    }
}

Nfa Mata::Nfa::determinize(
        const Nfa&  aut,
        std::unordered_map<StateSet, State> *subset_map)
{

    Nfa result;
    //assuming all sets targets are non-empty
    std::vector<std::pair<State, StateSet>> worklist;
    bool deallocate_subset_map = false;
    if (subset_map == nullptr) {
        subset_map = new std::unordered_map<StateSet,State>();
        deallocate_subset_map = true;
    }

    result.clear();

    const StateSet S0 =  StateSet(aut.initial);
    const State S0id = result.add_state();
    result.initial.add(S0id);

    if (!are_disjoint(S0, aut.final)) {
        result.final.add(S0id);
    }
    worklist.emplace_back(std::make_pair(S0id, S0));

    (*subset_map)[Mata::Util::OrdVector<State>(S0)] = S0id;

    if (aut.delta.empty())
        return result;

    using Iterator = Mata::Util::OrdVector<Move>::const_iterator;
    Mata::Util::SynchronizedExistentialIterator<Iterator> synchronized_iterator;

    while (!worklist.empty()) {
        const auto Spair = worklist.back();
        worklist.pop_back();
        const StateSet S = Spair.second;
        const State Sid = Spair.first;
        if (S.empty()) {
            // This should not happen assuming all sets targets are non-empty.
            break;
        }

        // add moves of S to the sync ex iterator
        // TODO: shouldn't we also reset first?
        for (State q: S) {
            Mata::Util::push_back(synchronized_iterator, aut.delta[q]);
        }

        while (synchronized_iterator.advance()) {

            // extract post from the sychronized_iterator iterator
            std::vector<Iterator> moves = synchronized_iterator.get_current();
            Symbol currentSymbol = (*moves.begin())->symbol;
            StateSet T;
            for (auto m: moves){
                T = T.Union(m->targets);
            }

            const auto existingTitr = subset_map->find(T);
            State Tid;
            if (existingTitr != subset_map->end()) {
                Tid = existingTitr->second;
            } else {
                Tid = result.add_state();
                (*subset_map)[Mata::Util::OrdVector<State>(T)] = Tid;
                if (!are_disjoint(T, aut.final)) {
                    result.final.add(Tid);
                }
                worklist.emplace_back(std::make_pair(Tid, T));
            }
            result.delta[Sid].insert(Move(currentSymbol, Tid));
        }
    }

    if (deallocate_subset_map) { delete subset_map; }

    return result;
}

Nfa Mata::Nfa::construct(
        const Mata::Parser::ParsedSection&   parsec,
        Alphabet*                            alphabet,
        StringToStateMap*                    state_map)
{ // {{{
    Nfa aut;
    assert(nullptr != alphabet);

    if (parsec.type != Mata::Nfa::TYPE_NFA) {
        throw std::runtime_error(std::string(__FUNCTION__) + ": expecting type \"" +
                                 Mata::Nfa::TYPE_NFA + "\"");
    }

    bool remove_state_map = false;
    if (nullptr == state_map) {
        state_map = new StringToStateMap();
        remove_state_map = true;
    }

    // a lambda for translating state names to identifiers
    auto get_state_name = [&state_map, &aut](const std::string& str) {
        if (!state_map->count(str)) {
            State state = aut.add_state();
            state_map->insert({str, state});
            return state;
        } else {
            return (*state_map)[str];
        }
    };

    // a lambda for cleanup
    auto clean_up = [&]() {
        if (remove_state_map) { delete state_map; }
    };


    auto it = parsec.dict.find("Initial");
    if (parsec.dict.end() != it)
    {
        for (const auto& str : it->second)
        {
            State state = get_state_name(str);
            aut.initial.add(state);
        }
    }


    it = parsec.dict.find("Final");
    if (parsec.dict.end() != it)
    {
        for (const auto& str : it->second)
        {
            State state = get_state_name(str);
            aut.final.add(state);
        }
    }

    for (const auto& body_line : parsec.body)
    {
        if (body_line.size() != 3)
        {
            // clean up
            clean_up();

            if (body_line.size() == 2)
            {
                throw std::runtime_error("Epsilon transitions not supported: " +
                                         std::to_string(body_line));
            }
            else
            {
                throw std::runtime_error("Invalid transition: " +
                                         std::to_string(body_line));
            }
        }

        State src_state = get_state_name(body_line[0]);
        Symbol symbol = alphabet->translate_symb(body_line[1]);
        State tgt_state = get_state_name(body_line[2]);

        aut.delta.add(src_state, symbol, tgt_state);
    }

    // do the dishes and take out garbage
    clean_up();

    return aut;
} // construct }}}

Nfa Mata::Nfa::construct(
        const Mata::IntermediateAut&         inter_aut,
        Alphabet*                            alphabet,
        StringToStateMap*                    state_map)
{ // {{{
    Nfa aut;
    assert(nullptr != alphabet);

    if (!inter_aut.is_nfa()) {
        throw std::runtime_error(std::string(__FUNCTION__) + ": expecting type \"" +
                                 Mata::Nfa::TYPE_NFA + "\"");
    }

    bool remove_state_map = false;
    if (nullptr == state_map) {
        state_map = new StringToStateMap();
        remove_state_map = true;
    }

    // a lambda for translating state names to identifiers
    auto get_state_name = [&state_map, &aut](const std::string& str) {
        if (!state_map->count(str)) {
            State state = aut.add_state();
            state_map->insert({str, state});
            return state;
        } else {
            return (*state_map)[str];
        }
    };

    // a lambda for cleanup
    auto clean_up = [&]() {
        if (remove_state_map) { delete state_map; }
    };

    for (const auto& str : inter_aut.initial_formula.collect_node_names())
    {
        State state = get_state_name(str);
        aut.initial.add(state);
    }

    const auto final_states = inter_aut.are_final_states_conjunction_of_negation() ?
            inter_aut.get_positive_finals() : inter_aut.final_formula.collect_node_names();
    for (const auto& str : final_states)
    {
        State state = get_state_name(str);
        aut.final.add(state);
    }

    for (const auto& trans : inter_aut.transitions)
    {
        if (trans.second.children.size() != 2)
        {
            // clean up
            clean_up();

            if (trans.second.children.size() == 1)
            {
                throw std::runtime_error("Epsilon transitions not supported");
            }
            else
            {
                throw std::runtime_error("Invalid transition");
            }
        }

        State src_state = get_state_name(trans.first.name);
        Symbol symbol = alphabet->translate_symb(trans.second.children[0].node.name);
        State tgt_state = get_state_name(trans.second.children[1].node.name);

        aut.delta.add(src_state, symbol, tgt_state);
    }

    // do the dishes and take out garbage
    clean_up();

    return aut;
} // construct }}}

Nfa::const_iterator Nfa::const_iterator::for_begin(const Nfa* nfa)
{ // {{{
    assert(nullptr != nfa);

    const_iterator result;

    if (nfa->delta.begin() == nfa->delta.end()) {
        result.is_end = true;
        return result;
    }

    result.nfa = nfa;

    for (size_t trIt{ 0 }; trIt < nfa->delta.post_size(); ++trIt) {
        auto& moves{ nfa->get_moves_from(trIt) };
        if (!moves.empty()) {
            auto move{ moves.begin() };
            while (move != moves.end()) {
                if (!move->targets.empty()) {
                    result.trIt = trIt;
                    result.tlIt = moves.begin();
                    result.ssIt = result.tlIt->targets.begin();
                    break;
                }
                ++move;
            }
            break;
        }
    }

    result.refresh_trans();

    return result;
} // for_begin }}}

Nfa::const_iterator Nfa::const_iterator::for_end(const Nfa* /* nfa*/)
{ // {{{
    const_iterator result;
    result.is_end = true;
    return result;
} // for_end }}}

Nfa::const_iterator& Nfa::const_iterator::operator++()
{ // {{{
    assert(nullptr != nfa);

    ++(this->ssIt);
    const StateSet& state_set = this->tlIt->targets;
    assert(!state_set.empty());
    if (this->ssIt != state_set.end())
    {
        this->refresh_trans();
        return *this;
    }

    // out of state set
    ++(this->tlIt);
    const Post& tlist = this->nfa->get_moves_from(this->trIt);
    assert(!tlist.empty());
    if (this->tlIt != tlist.end())
    {
        this->ssIt = this->tlIt->targets.begin();

        this->refresh_trans();
        return *this;
    }

    // out of transition list
    ++this->trIt;
    assert(this->nfa->delta.begin() != this->nfa->delta.end());

    while (this->trIt < this->nfa->delta.post_size() &&
           this->nfa->get_moves_from(this->trIt).empty())
    {
        ++this->trIt;
    }

    if (this->trIt < this->nfa->delta.post_size())
    {
        this->tlIt = this->nfa->get_moves_from(this->trIt).begin();
        assert(!this->nfa->get_moves_from(this->trIt).empty());
        const StateSet& new_state_set = this->tlIt->targets;
        assert(!new_state_set.empty());
        this->ssIt = new_state_set.begin();

        this->refresh_trans();
        return *this;
    }

    // out of transitions
    this->is_end = true;

    return *this;
} // operator++ }}}

std::ostream& std::operator<<(std::ostream& os, const Mata::Nfa::Nfa& nfa) {
    os << "{ NFA: " << std::to_string(serialize(nfa));
    if (nfa.alphabet != nullptr) {
        os << "|alphabet: " << *(nfa.alphabet);
    }
    // TODO: If the default implementation for state_dict is implemented, consider printing the state dictionary with
    //  std::to_string(<state_dict_object>);

    os << " }";
}

std::ostream &std::operator<<(std::ostream &os, const Alphabet& alphabet) {
    return os << std::to_string(alphabet);
}

Mata::Util::OrdVector<Symbol> Nfa::get_used_symbols() const {
     Util::OrdVector<Symbol>  symbols{};
     for (const auto& transition: delta) {
        symbols.insert(transition.symb);
     }
     return symbols;
 }

 void Nfa::unify_initial() {
    if (initial.empty() || initial.size() == 1) { return; }
    const State new_initial_state{add_state() };
    for (const auto& orig_initial_state: initial) {
        for (const auto& transitions: get_moves_from(orig_initial_state)) {
            for (const State state_to: transitions.targets) {
                delta.add(new_initial_state, transitions.symbol, state_to);
            }
        }
        if (final[orig_initial_state]) { final.add(new_initial_state); }
    }
    initial.clear();
    initial.add(new_initial_state);
}

void Nfa::unify_final() {
    if (final.empty() || final.size() == 1) { return; }
    const State new_final_state{ add_state() };
    for (const auto& orig_final_state: final) {
        for (const auto& transitions: get_transitions_to(orig_final_state)) {
            delta.add(transitions.src, transitions.symb, new_final_state);
        }
        if (initial[orig_final_state]) { initial.add(new_final_state); }
    }
    final.clear();
    final.add(new_final_state);
}<|MERGE_RESOLUTION|>--- conflicted
+++ resolved
@@ -665,14 +665,10 @@
                               aut.initial.end());
     std::unordered_set<State> processed(aut.initial.begin(),
                                         aut.initial.end());
-<<<<<<< HEAD
-    if (aut.delta.post_size() <= sink_state)
-        aut.add_state(sink_state);
-=======
+
     if (aut.size() <= sink_state) {
         aut.increase_size(sink_state+1);
     }
->>>>>>> ddc25268
 
     worklist.push_back(sink_state);
     processed.insert(sink_state);
@@ -710,11 +706,8 @@
     Nfa result;
 
     result.clear();
-<<<<<<< HEAD
+
     result.add_state(aut.delta.post_size()-1);
-=======
-    result.increase_size(aut.size());
->>>>>>> ddc25268
 
     // cannot use multimap, because it can contain multiple occurrences of (a -> a), (a -> a)
     std::unordered_map<State, StateSet> eps_closure;
@@ -788,13 +781,9 @@
 Nfa Mata::Nfa::revert(const Nfa& aut) {
     Nfa result;
     result.clear();
-<<<<<<< HEAD
-    const size_t num_of_states{aut.delta.post_size() };
-    result.add_state(num_of_states-1);
-=======
+
     const size_t num_of_states{aut.size() };
-    result.increase_size(num_of_states);
->>>>>>> ddc25268
+    result.increase_size(num_of_states-1);
 
     for (State sourceState{ 0 }; sourceState < num_of_states; ++sourceState) {
         for (const Move &transition: aut.delta[sourceState]) {
