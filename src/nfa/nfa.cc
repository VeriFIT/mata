/* nfa.cc -- operations for NFA
 *
 * Copyright (c) 2018 Ondrej Lengal <ondra.lengal@gmail.com>
 *
 * This file is a part of libmata.
 *
 * This program is free software; you can redistribute it and/or modify
 * it under the terms of the GNU General Public License as published by
 * the Free Software Foundation; either version 3 of the License, or
 * (at your option) any later version.
 *
 * This program is distributed in the hope that it will be useful,
 * but WITHOUT ANY WARRANTY; without even the implied warranty of
 * MERCHANTABILITY or FITNESS FOR A PARTICULAR PURPOSE.  See the
 * GNU General Public License for more details.
 */

#include <algorithm>
#include <list>
#include <unordered_set>

// MATA headers
#include <mata/nfa.hh>
#include <simlib/explicit_lts.hh>

using std::tie;

using namespace Mata::Util;
using namespace Mata::Nfa;
using Mata::Nfa::Symbol;

using StateBoolArray = std::vector<bool>; ///< Bool array for states in the automaton.

const std::string Mata::Nfa::TYPE_NFA = "NFA";

namespace {
    //searches for every state in the set of final states
    template<class T>
    bool contains_final(const T &states, const Nfa &automaton) {
        auto finalState = find_if(states.begin(), states.end(),
                                  [&automaton](State s) { return automaton.final[s]; });
        return (finalState != states.end());
    }

    void union_to_left(StateSet &receivingSet, const StateSet &addedSet) {
        receivingSet.insert(addedSet);
    }

    Simlib::Util::BinaryRelation compute_fw_direct_simulation(const Nfa& aut) {
        Simlib::ExplicitLTS LTSforSimulation;
        Symbol maxSymbol = 0;
        const size_t state_num = aut.states_number();

        for (State stateFrom = 0; stateFrom < state_num; ++stateFrom) {
            for (const Move &t : aut.get_moves_from(stateFrom)) {
                for (State stateTo : t.states_to) {
                    LTSforSimulation.add_transition(stateFrom, t.symbol, stateTo);
                }
                if (t.symbol > maxSymbol) {
                    maxSymbol = t.symbol;
                }
            }
        }

        // final states cannot be simulated by nonfinal -> we add new selfloops over final states with new symbol in LTS
        for (State finalState : aut.final) {
            LTSforSimulation.add_transition(finalState, maxSymbol + 1, finalState);
        }

        LTSforSimulation.init();
        return LTSforSimulation.compute_simulation();
    }

	Nfa reduce_size_by_simulation(const Nfa& aut, StateToStateMap &state_map) {
        Nfa result;
        const auto sim_relation = compute_relation(aut, StringMap{{"relation", "simulation"}, {"direction", "forward"}});

        auto sim_relation_symmetric = sim_relation;
        sim_relation_symmetric.restrict_to_symmetric();

        // for State q, quot_proj[q] should be the representative state representing the symmetric class of states in simulation
        std::vector<size_t> quot_proj;
        sim_relation_symmetric.get_quotient_projection(quot_proj);

		const size_t num_of_states = aut.states_number();

		// map each state q of aut to the state of the reduced automaton representing the simulation class of q
		for (State q = 0; q < num_of_states; ++q) {
			const State qReprState = quot_proj[q];
			if (state_map.count(qReprState) == 0) { // we need to map q's class to a new state in reducedAut
				const State qClass = result.add_state();
				state_map[qReprState] = qClass;
				state_map[q] = qClass;
			} else {
				state_map[q] = state_map[qReprState];
			}
		}

        for (State q = 0; q < num_of_states; ++q) {
            const State q_class_state = state_map.at(q);

            //if (aut.has_initial(q)) { // if a symmetric class contains initial state, then the whole class should be initial
            if (aut.initial[q]) { // if a symmetric class contains initial state, then the whole class should be initial
                result.initial.add(q_class_state);
            }

            if (quot_proj[q] == q) { // we process only transitions starting from the representative state, this is enough for simulation
                for (const auto &q_trans : aut.get_moves_from(q)) {
                    // representatives_of_states_to = representatives of q_trans.states_to
                    const StateSet representatives_of_states_to = [&]{
                        StateSet state_set;
                        for (auto s : q_trans.states_to) {
                            state_set.insert(quot_proj[s]);
                        }
                        return state_set;
                    }();

                    // get the class states of those representatives that are not simulated by another representative in representatives_of_states_to
                    StateSet representatives_class_states;
                    for (const State s : representatives_of_states_to) {
                        bool is_state_important = true; // if true, we need to keep the transition from q to s
                        for (const State p : representatives_of_states_to) {
                            if (s != p && sim_relation.get(s, p)) { // if p (different from s) simulates s
                                is_state_important = false; // as p simulates s, the transition from q to s is not important to keep, as it is subsumed in transition from q to p
                                break;
                            }
                        }
                        if (is_state_important) {
                            representatives_class_states.insert(state_map.at(s));
                        }
                    }

                    // add the transition 'q_class_state-q_trans.symbol->representatives_class_states' at the end of transition list of transitions starting from q_class_state
                    // as the q_trans.symbol should be largest symbol we saw (as we iterate trough getTransitionsFromState(q) which is ordered)
                    result.transition_relation[q_class_state].push_back(Move(q_trans.symbol, representatives_class_states));
                }

                if (aut.final[q]) { // if q is final, then all states in its class are final => we make q_class_state final
                    result.final.add(q_class_state);
                }
            }
        }

        return result;
    }

    /**
     * Compute reachability of states.
     *
     * @param[in] nfa NFA to compute reachability for.
     * @return Bool array for reachable states (from initial states): true for reachable, false for unreachable states.
     */
    StateBoolArray compute_reachability(const Nfa& nfa) {
        //std::vector<State> worklist{ nfa.initial.ToVector() };
        std::vector<State> worklist{ nfa.initial.get_elements()};

        StateBoolArray reachable(nfa.states_number(), false);
        for (const State state: nfa.initial)
        {
            reachable.at(state) = true;
        }

        State state{};
        while (!worklist.empty())
        {
            state = worklist.back();
            worklist.pop_back();

            for (const auto& state_transitions: nfa.transition_relation[state])
            {
                for (const State target_state: state_transitions.states_to)
                {
                    if (!reachable.at(target_state))
                    {
                        worklist.push_back(target_state);
                        reachable.at(target_state) = true;
                    }
                }
            }
        }

        return reachable;
    }

    /**
     * Compute reachability of states considering only specified states.
     *
     * @param[in] nfa NFA to compute reachability for.
     * @param[in] states_to_consider State to consider as potentially reachable.
     * @return Bool array for reachable states (from initial states): true for reachable, false for unreachable states.
     */
    StateBoolArray compute_reachability(const Nfa& nfa, const StateBoolArray& states_to_consider) {
        std::vector<State> worklist{};
        StateBoolArray reachable(nfa.states_number(), false);
        for (const State state: nfa.initial) {
            if (states_to_consider[state]) {
                worklist.push_back(state);
                reachable.at(state) = true;
            }
        }

        State state;
        while (!worklist.empty()) {
            state = worklist.back();
            worklist.pop_back();

            for (const auto& state_transitions: nfa.transition_relation[state]) {
                for (const State target_state: state_transitions.states_to) {
                    if (states_to_consider[target_state] && !reachable[target_state]) {
                        worklist.push_back(target_state);
                        reachable[target_state] = true;
                    }
                }
            }
        }

        return reachable;
    }

    /**
     * Add transitions to the trimmed automaton.
     * @param[in] nfa NFA to add transitions from.
     * @param[in] original_to_new_states_map Map of old states to new trimmed automaton states.
     * @param[out] trimmed_aut The new trimmed automaton.
     */
    void add_trimmed_transitions(const Nfa& nfa, const StateToStateMap& original_to_new_states_map, Nfa& trimmed_aut) {
        // For each reachable original state 's' (which means it is mapped to the state of trimmed automaton)...
        for (const auto& original_state_mapping: original_to_new_states_map)
        {
            // ...add all transitions from 's' to some reachable state to the trimmed automaton.
            for (const auto& state_transitions_with_symbol: nfa.transition_relation[original_state_mapping.first])
            {
                Move new_state_trans_with_symbol(state_transitions_with_symbol.symbol);
                for (State old_state_to: state_transitions_with_symbol.states_to)
                {
                    auto iter_to_new_state_to = original_to_new_states_map.find(old_state_to);
                    if (iter_to_new_state_to != original_to_new_states_map.end())
                    {
                        // We can push here, because we assume that new states follow the ordering of original states.
                        new_state_trans_with_symbol.states_to.push_back(iter_to_new_state_to->second);
                    }
                }
                if (!new_state_trans_with_symbol.states_to.empty()) {
                    trimmed_aut.transition_relation[original_state_mapping.second].push_back(new_state_trans_with_symbol);
                }
            }
        }
    }

    /**
     * Get a new trimmed automaton.
     * @param[in] nfa NFA to trim.
     * @param[in] original_to_new_states_map Map of old states to new trimmed automaton states (new states should follow the ordering of old states).
     * @return Newly created trimmed automaton.
     */
    Nfa create_trimmed_aut(const Nfa& nfa, const StateToStateMap& original_to_new_states_map) {
        Nfa trimmed_aut{ original_to_new_states_map.size() };

        for (const State old_initial_state: nfa.initial)
        {
            if (original_to_new_states_map.find(old_initial_state) != original_to_new_states_map.end())
            {
                // we can use push_back here, because initial is ordered + new states follow the ordering of the old states
                //trimmed_aut.initial.push_back(original_to_new_states_map.at(old_initial_state));
                trimmed_aut.initial.add(original_to_new_states_map.at(old_initial_state));
            }
        }
        for (const State old_final_state: nfa.final)
        {
            if (original_to_new_states_map.find(old_final_state) != original_to_new_states_map.end())
            {
                // we can use push_back here, because final is ordered + new states follow the ordering of the old states
                //trimmed_aut.final.push_back(original_to_new_states_map.at(old_final_state));
                trimmed_aut.final.add(original_to_new_states_map.at(old_final_state));
            }
        }

        add_trimmed_transitions(nfa, original_to_new_states_map, trimmed_aut);
        return trimmed_aut;
    }

    /**
     * Get directed transitions for digraph.
     * @param[in] nfa NFA to get directed transitions from.
     * @param[in] abstract_symbol Abstract symbol to use for transitions in digraph.
     * @param[out] digraph Digraph to add computed transitions to.
     */
    void collect_directed_transitions(const Nfa& nfa, const Symbol abstract_symbol, Nfa& digraph) {
        const State num_of_states{nfa.states_number() };
        for (State src_state{ 0 }; src_state < num_of_states; ++src_state) {
            for (const auto& symbol_transitions: nfa.transition_relation[src_state]) {
                for (const State tgt_state: symbol_transitions.states_to) {
                    // Directly try to add the transition. Finding out whether the transition is already in the digraph
                    //  only iterates through transition relation again.
                    digraph.add_trans(src_state, abstract_symbol, tgt_state);
                }
                // FIXME: Alternatively: But it is actually slower...
                //digraph.add_trans(src_state, abstract_symbol, symbol_transitions.states_to);
            }
        }
    }
}

std::ostream &std::operator<<(std::ostream &os, const Mata::Nfa::Trans &trans) { // {{{
    std::string result = "(" + std::to_string(trans.src) + ", " +
                         std::to_string(trans.symb) + ", " + std::to_string(trans.tgt) + ")";
    return os << result;
} // operator<<(ostream, Trans) }}}

////// Alphabet related functions

Mata::Util::OrdVector<Symbol> OnTheFlyAlphabet::get_alphabet_symbols() const {
    Util::OrdVector<Symbol> result;
	for (const auto& str_sym_pair : symbol_map) {
		result.insert(str_sym_pair.second);
	}
	return result;
} // OnTheFlyAlphabet::get_alphabet_symbols.

std::list<Symbol> OnTheFlyAlphabet::get_complement(const std::set<Symbol>& syms) const {
    std::list<Symbol> result;
    // TODO: Could be optimized.
    std::set<Symbol> symbols_alphabet;
    for (const auto& str_sym_pair : symbol_map) {
        symbols_alphabet.insert(str_sym_pair.second);
    }

    std::set_difference(
            symbols_alphabet.begin(), symbols_alphabet.end(),
            syms.begin(), syms.end(),
            std::inserter(result, result.end()));
    return result;
} // OnTheFlyAlphabet::get_complement.

void OnTheFlyAlphabet::add_symbols_from(const Nfa& nfa) {
    size_t aut_num_of_states{nfa.states_number() };
    for (State state{ 0 }; state < aut_num_of_states; ++state) {
        for (const auto& state_transitions: nfa.transition_relation[state]) {
            update_next_symbol_value(state_transitions.symbol);
            try_add_new_symbol(std::to_string(state_transitions.symbol), state_transitions.symbol);
        }
    }
}

void OnTheFlyAlphabet::add_symbols_from(const StringToSymbolMap& new_symbol_map) {
    for (const auto& symbol_binding: new_symbol_map) {
        update_next_symbol_value(symbol_binding.second);
        try_add_new_symbol(symbol_binding.first, symbol_binding.second);
    }
}

///// Nfa structure related methods

void Nfa::add_trans(State state_from, Symbol symbol, State state_to) {
    // TODO: Define own exception.
    if (!is_state(state_from) || !is_state(state_to)) {
        throw std::out_of_range(std::to_string(state_from) + " or " + std::to_string(state_to) + " is not a state.");
    }

    auto& state_transitions{transition_relation[state_from] };

    if (state_transitions.ToVector().empty()) {
        state_transitions.push_back({ symbol, state_to});
    } else if (state_transitions.ToVector().back().symbol < symbol) {
        state_transitions.push_back({ symbol, state_to});
    } else {
        const auto symbol_transitions{ state_transitions.find(Move{symbol }) };
        if (symbol_transitions != state_transitions.end()) {
            // Add transition with symbolOnTransition already used on transitions from stateFrom.
            symbol_transitions->states_to.insert(state_to);
        } else {
            // Add transition to a new Move struct with symbolOnTransition yet unused on transitions from stateFrom.
            const Move new_symbol_transitions{symbol, state_to };
            state_transitions.insert(new_symbol_transitions);
        }
    }
}

void Nfa::add_trans(const State state_from, const Symbol symbol, const StateSet& states_to) {
    // TODO: Define own exception.
    if (!is_state(state_from)) {
        throw std::out_of_range(std::to_string(state_from) + " is not a state.");
    }
    for (const State state_to: states_to) {
        if (!is_state(state_to)) {
            throw std::out_of_range(std::to_string(state_to) + " is not a state.");
        }
    }

    auto& state_transitions{transition_relation[state_from] };
    if (state_transitions.ToVector().empty()) {
        state_transitions.push_back({ symbol, states_to });
    } else if (state_transitions.ToVector().back().symbol < symbol) {
        state_transitions.push_back({ symbol, states_to });
    } else {
        const auto symbol_transitions{ state_transitions.find(Move{symbol }) };
        if (symbol_transitions != state_transitions.end()) {
            // Add transitions with symbol already used on transitions from state_from.
            union_to_left(symbol_transitions->states_to,states_to);
            return;
        } else {
            // Add transitions to a new Move struct with symbol yet unused on transitions from state_from.
            const Move new_symbol_transitions {Move{symbol, states_to }};
            state_transitions.insert(new_symbol_transitions);
        }
    }
}

void Nfa::remove_trans(State src, Symbol symb, State tgt) {
    auto& state_transitions{transition_relation[src] };
    if (state_transitions.ToVector().empty()) {
        throw std::invalid_argument(
                "Transition [" + std::to_string(src) + ", " + std::to_string(symb) + ", " +
                std::to_string(tgt) + "] does not exist.");
    } else if (state_transitions.ToVector().back().symbol < symb) {
        throw std::invalid_argument(
                "Transition [" + std::to_string(src) + ", " + std::to_string(symb) + ", " +
                std::to_string(tgt) + "] does not exist.");
    } else {
        const auto symbol_transitions{ state_transitions.find(Move{symb }) };
        if (symbol_transitions == state_transitions.end()) {
            throw std::invalid_argument(
                    "Transition [" + std::to_string(src) + ", " + std::to_string(symb) + ", " +
                    std::to_string(tgt) + "] does not exist.");
        } else {
            symbol_transitions->states_to.remove(tgt);
            if (symbol_transitions->states_to.empty()) {
                transition_relation[src].remove(*symbol_transitions);
            }
        }
    }
}

State Nfa::add_state() {
    transition_relation.emplace_back();
    return transition_relation.size() - 1;
}

void Nfa::remove_epsilon(const Symbol epsilon)
{
    *this = Mata::Nfa::remove_epsilon(*this, epsilon);
}

StateSet Nfa::get_reachable_states() const
{
    StateBoolArray reachable_bool_array{ compute_reachability(*this) };

    StateSet reachable_states{};
    const size_t num_of_states{states_number() };
    for (State original_state{ 0 }; original_state < num_of_states; ++original_state)
    {
        if (reachable_bool_array[original_state])
        {
            reachable_states.push_back(original_state);
        }
    }

    return reachable_states;
}

StateSet Nfa::get_terminating_states() const
{
    return revert(*this).get_reachable_states();
}

void Nfa::trim()
{
    *this = get_trimmed_automaton();
}

Nfa Nfa::get_trimmed_automaton() {
    if (initial.empty() || final.empty()) { return Nfa{}; }

    const StateSet original_useful_states{ get_useful_states() };
    StateToStateMap original_to_new_states_map{ original_useful_states.size() };
    size_t new_state_num{ 0 };
    for (const State original_state: original_useful_states) {
        original_to_new_states_map[original_state] = new_state_num;
        ++new_state_num;
    }
    return create_trimmed_aut(*this, original_to_new_states_map);
}

//StateSet Nfa::get_useful_states() const
StateSet Nfa::get_useful_states()
{
    if (initial.empty() || final.empty()) { return StateSet{}; }

    const Nfa digraph{get_one_letter_aut() }; // Compute reachability on directed graph.
    // Compute reachability from the initial states and use the reachable states to compute the reachability from the final states.
    const StateBoolArray useful_states_bool_array{ compute_reachability(revert(digraph), compute_reachability(digraph)) };

    const size_t num_of_states{states_number() };
    StateSet useful_states{};
    for (State original_state{ 0 }; original_state < num_of_states; ++original_state) {
        if (useful_states_bool_array[original_state]) {
            // We can use push_back here, because we are always increasing the value of original_state (so useful_states
            //  will always be ordered).
            useful_states.push_back(original_state);
        }
    }
    return useful_states;
}

// General methods for NFA.

bool Mata::Nfa::are_state_disjoint(const Nfa& lhs, const Nfa& rhs)
{ // {{{
    // fill lhs_states with all states of lhs
    std::unordered_set<State> lhs_states;
    lhs_states.insert(lhs.initial.begin(), lhs.initial.end());
    lhs_states.insert(lhs.final.begin(), lhs.final.end());

    for (size_t i = 0; i < lhs.transition_relation.size(); i++) {
        lhs_states.insert(i);
        for (const auto& symStates : lhs.transition_relation[i])
        {
            lhs_states.insert(symStates.states_to.begin(), symStates.states_to.end());
        }
    }

    // for every state found in rhs, check its presence in lhs_states
    for (const auto& rhs_st : rhs.initial) {
        if (haskey(lhs_states, rhs_st)) { return false; }
    }

    for (const auto& rhs_st : rhs.final) {
        if (haskey(lhs_states, rhs_st)) { return false; }
    }

    for (size_t i = 0; i < lhs.transition_relation.size(); i++) {
        if (haskey(lhs_states, i))
            return false;
        for (const auto& symState : lhs.transition_relation[i]) {
            for (const auto& rhState : symState.states_to) {
                if (haskey(lhs_states,rhState)) {
                    return false;
                }
            }
        }
    }

    // no common state found
    return true;
} // are_disjoint }}}

void Mata::Nfa::make_complete(
        Nfa&             aut,
        const Alphabet&  alphabet,
        State            sink_state)
{
    std::list<State> worklist(aut.initial.begin(),
                              aut.initial.end());
    std::unordered_set<State> processed(aut.initial.begin(),
                                        aut.initial.end());
    worklist.push_back(sink_state);
    processed.insert(sink_state);
    while (!worklist.empty())
    {
        State state = *worklist.begin();
        worklist.pop_front();

        std::set<Symbol> used_symbols;
        if (!aut.has_no_transitions())
        {
            for (const auto &symb_stateset: aut[state]) {
                // TODO: Possibly fix insert.
                used_symbols.insert(symb_stateset.symbol);

                const StateSet &stateset = symb_stateset.states_to;
                for (const auto &tgt_state: stateset) {
                    bool inserted;
                    tie(std::ignore, inserted) = processed.insert(tgt_state);
                    if (inserted) { worklist.push_back(tgt_state); }
                }
            }
        }

        auto unused_symbols = alphabet.get_complement(used_symbols);
        for (Symbol symb : unused_symbols)
        {
            aut.add_trans(state, symb, sink_state);
        }
    }
}

Nfa Mata::Nfa::remove_epsilon(const Nfa& aut, Symbol epsilon)
{
    Nfa result;

    result.clear_nfa();
    result.increase_size(aut.states_number());

    // cannot use multimap, because it can contain multiple occurrences of (a -> a), (a -> a)
    std::unordered_map<State, StateSet> eps_closure;

    // TODO: grossly inefficient
    // first we compute the epsilon closure
    const size_t num_of_states{aut.states_number() };
    for (size_t i{ 0 }; i < num_of_states; ++i)
    {
        for (const auto& trans: aut[i])
        { // initialize
            const auto it_ins_pair = eps_closure.insert({i, {i}});
            if (trans.symbol == epsilon)
            {
                StateSet& closure = it_ins_pair.first->second;
                // TODO: Fix possibly insert to OrdVector. Create list already ordered, then merge (do not need to resize each time);
                closure.insert(trans.states_to);
            }
        }
    }

    bool changed = true;
    while (changed) { // compute the fixpoint
        changed = false;
        for (size_t i=0; i < num_of_states; ++i) {
            const auto& state_transitions{ aut[i] };
            const auto state_symbol_transitions{
                state_transitions.find(Move{epsilon}) };
            if (state_symbol_transitions != state_transitions.end()) {
                StateSet &src_eps_cl = eps_closure[i];
                for (const State tgt: state_symbol_transitions->states_to) {
                    const StateSet &tgt_eps_cl = eps_closure[tgt];
                    for (const State st: tgt_eps_cl) {
                        if (src_eps_cl.count(st) == 0) {
                            changed = true;
                            break;
                        }
                    }
                    src_eps_cl.insert(tgt_eps_cl);
                }
            }
        }
    }

    // now we construct the automaton without epsilon transitions
    //result.initial.insert(aut.initial);
    //result.final.insert(aut.final);
    result.initial.add(aut.initial.get_elements());
    result.final.add(aut.initial.get_elements());
    State max_state{};
    for (const auto& state_closure_pair : eps_closure) { // for every state
        State src_state = state_closure_pair.first;
        for (State eps_cl_state : state_closure_pair.second) { // for every state in its eps cl
            if (aut.final[eps_cl_state]) result.final.add(src_state);
            for (const auto& symb_set : aut[eps_cl_state]) {
                if (symb_set.symbol == epsilon) continue;

                // TODO: this could be done more efficiently if we had a better add_trans method
                for (State tgt_state : symb_set.states_to) {
                    max_state = std::max(src_state, tgt_state);
                    if (result.states_number() < max_state) {
                        result.increase_size_for_state(max_state);
                    }
                    result.add_trans(src_state, symb_set.symbol, tgt_state);
                }
            }
        }
    }

    return result;
}

Nfa Mata::Nfa::revert(const Nfa& aut) {
    Nfa result;
    result.clear_nfa();
    const size_t num_of_states{aut.states_number() };
    result.increase_size(num_of_states);

    for (State sourceState{ 0 }; sourceState < num_of_states; ++sourceState) {
        for (const Move &transition: aut.transition_relation[sourceState]) {
            for (const State targetState: transition.states_to) {
                result.add_trans(targetState, transition.symbol, sourceState);
            }
        }
    }

    result.initial = aut.final;
    result.final = aut.initial;

    return result;
}

//bool Mata::Nfa::is_deterministic(const Nfa& aut)
bool Mata::Nfa::is_deterministic(Nfa& aut)
{
    if (aut.initial.size() != 1) { return false; }

    if (aut.has_no_transitions()) { return true; }

    const size_t aut_size = aut.states_number();
    for (size_t i = 0; i < aut_size; ++i)
    {
        for (const auto& symStates : aut[i])
        {
            if (symStates.states_to.size() != 1) { return false; }
        }
    }

    return true;
}
bool Mata::Nfa::is_complete(const Nfa& aut, const Alphabet& alphabet)
{
    Util::OrdVector<Symbol> symbs_ls = alphabet.get_alphabet_symbols();
    Util::OrdVector<Symbol> symbs(symbs_ls.cbegin(), symbs_ls.cend());

    // TODO: make a general function for traversal over reachable states that can
    // be shared by other functions?
    std::list<State> worklist(aut.initial.begin(),
                              aut.initial.end());
    std::unordered_set<State> processed(aut.initial.begin(),
                                        aut.initial.end());

    while (!worklist.empty())
    {
        State state = *worklist.begin();
        worklist.pop_front();

        size_t n = 0;      // counter of symbols
        if (!aut.has_no_transitions()) {
            for (const auto &symb_stateset: aut[state]) {
                ++n;
                if (!haskey(symbs, symb_stateset.symbol)) {
                    throw std::runtime_error(std::to_string(__func__) +
                                             ": encountered a symbol that is not in the provided alphabet");
                }

                const StateSet &stateset = symb_stateset.states_to;
                for (const auto &tgt_state: stateset) {
                    bool inserted;
                    tie(std::ignore, inserted) = processed.insert(tgt_state);
                    if (inserted) { worklist.push_back(tgt_state); }
                }
            }
        }

        if (symbs.size() != n) { return false; }
    }

    return true;
}

std::pair<Run, bool> Mata::Nfa::get_word_for_path(const Nfa& aut, const Run& run)
{
    if (run.path.empty())
    {
        return {{}, true};
    }

    Run word;
    State cur = run.path[0];
    for (size_t i = 1; i < run.path.size(); ++i)
    {
        State newSt = run.path[i];
        bool found = false;

        if (!aut.has_no_transitions())
        {
            for (const auto &symbolMap: aut.transition_relation[cur]) {
                for (State st: symbolMap.states_to) {
                    if (st == newSt) {
                        word.word.push_back(symbolMap.symbol);
                        found = true;
                        break;
                    }
                }

                if (found) { break; }
            }
        }

        if (!found)
        {
            return {{}, false};
        }

        cur = newSt;    // update current state
    }

    return {word, true};
}

bool Mata::Nfa::is_in_lang(const Nfa& aut, const Run& run)
{
    //StateSet cur = aut.initial;
    StateSet cur(aut.initial);

    for (Symbol sym : run.word)
    {
        cur = aut.post(cur, sym);
        if (cur.empty()) { return false; }
    }

    return !are_disjoint(cur, aut.final);
}

/// Checks whether the prefix of a string is in the language of an automaton
bool Mata::Nfa::is_prfx_in_lang(const Nfa& aut, const Run& run)
{
    StateSet cur = (StateSet(aut.initial));

    for (Symbol sym : run.word)
    {
        if (!are_disjoint(cur, aut.final)) { return true; }
        cur = aut.post(cur, sym);
        if (cur.empty()) { return false; }
    }

    return !are_disjoint(cur, aut.final);
}

<<<<<<< HEAD
WordSet Mata::Nfa::Nfa::get_shortest_words() const
{
    // Map mapping states to a set of the shortest words accepted by the automaton from the mapped state.
    // Get the shortest words for all initial states accepted by the whole automaton (not just a part of the automaton).
    //return ShortestWordsMap{ *this }.get_shortest_words_for(this->initial);
    return ShortestWordsMap{ *this }.get_shortest_words_for(StateSet(this->initial));
}

=======
>>>>>>> 464bbf15
/// serializes Nfa into a ParsedSection
Mata::Parser::ParsedSection Mata::Nfa::serialize(
        const Nfa&                aut,
        const SymbolToStringMap*  symbol_map,
        const StateToStringMap*   state_map)
{assert(false);}

bool Mata::Nfa::is_lang_empty(const Nfa& aut, Run* cex)
{ // {{{
    std::list<State> worklist(
            aut.initial.begin(), aut.initial.end());
    std::unordered_set<State> processed(
            aut.initial.begin(), aut.initial.end());

    // 'paths[s] == t' denotes that state 's' was accessed from state 't',
    // 'paths[s] == s' means that 's' is an initial state
    std::map<State, State> paths;
    for (State s : worklist)
    {	// initialize
        paths[s] = s;
    }

    while (!worklist.empty())
    {
        State state = worklist.front();
        worklist.pop_front();

        //if (haskey(aut.final, state))
        if (aut.final[state])
        {
            // TODO process the CEX
            if (nullptr != cex)
            {
                cex->path.clear();
                cex->path.push_back(state);
                while (paths[state] != state)
                {
                    state = paths[state];
                    cex->path.push_back(state);
                }

                std::reverse(cex->path.begin(), cex->path.end());
                cex->word = get_word_for_path(aut, *cex).first.word;
            }
            return false;
        }

        if (aut.has_no_transitions())
            continue;

        for (const auto& symb_stateset : aut[state])
        {
            const StateSet& stateset = symb_stateset.states_to;
            for (const auto& tgt_state : stateset)
            {
                bool inserted;
                tie(std::ignore, inserted) = processed.insert(tgt_state);
                if (inserted)
                {
                    worklist.push_back(tgt_state);
                    // also set that tgt_state was accessed from state
                    paths[tgt_state] = state;
                }
                else
                {
                    // the invariant
                    assert(haskey(paths, tgt_state));
                }
            }
        }
    }

    return true;
} // is_lang_empty }}}

Nfa Mata::Nfa::minimize(const Nfa& aut) {
    //compute the minimal deterministic automaton, Brzozovski algorithm
    Nfa inverted = revert(aut);
    Nfa tmp = determinize(inverted);
    Nfa deter = revert(tmp);
    return determinize(deter);
}

void Nfa::print_to_DOT(std::ostream &outputStream) const {
    outputStream << "digraph finiteAutomaton {" << std::endl
                 << "node [shape=circle];" << std::endl;

    for (State finalState: final) {
        outputStream << finalState << " [shape=doublecircle];" << std::endl;
    }

    for (State s = 0; s != transition_relation.size(); ++s) {
        for (const Move &t: transition_relation[s]) {
            outputStream << s << " -> {";
            for (State sTo: t.states_to) {
                outputStream << sTo << " ";
            }
            outputStream << "} [label=" << t.symbol << "];" << std::endl;
        }
    }

    outputStream << "node [shape=none, label=\"\"];" << std::endl;
    for (State initialState: initial) {
        outputStream << "i" << initialState << " -> " << initialState << ";" << std::endl;
    }

    outputStream << "}" << std::endl;
}

TransSequence Nfa::get_trans_as_sequence() const
{
    TransSequence trans_sequence{};

    for (State state_from{ 0 }; state_from < transition_relation.size(); ++state_from)
    {
        for (const auto& transition_from_state: transition_relation[state_from])
        {
            for (State state_to: transition_from_state.states_to)
            {
                trans_sequence.push_back(Trans{ state_from, transition_from_state.symbol, state_to });
            }
        }
    }

    return trans_sequence;
}

TransSequence Nfa::get_trans_from_as_sequence(State state_from) const
{
    TransSequence trans_sequence{};

    for (const auto& transition_from_state: transition_relation[state_from])
    {
        for (State state_to: transition_from_state.states_to)
        {
            trans_sequence.push_back(Trans{ state_from, transition_from_state.symbol, state_to });
        }
    }

    return trans_sequence;
}


size_t Nfa::get_num_of_trans() const
{
    size_t num_of_transitions{};

    for (const auto& state_transitions: transition_relation)
    {
        for (const auto& symbol_transitions: state_transitions)
        {
            num_of_transitions += symbol_transitions.states_to.size();
        }
    }

    return num_of_transitions;
}

Nfa Nfa::get_one_letter_aut(Symbol abstract_symbol) const {
    //Nfa digraph{states_number(), initial, final};
    Nfa digraph{states_number(), StateSet(initial), StateSet(final)};
    collect_directed_transitions(*this, abstract_symbol, digraph);
    return digraph;
}

void Nfa::get_one_letter_aut(Nfa& result) const {
    result = get_one_letter_aut();
}

bool Mata::Nfa::Nfa::has_no_transitions() const
{
    for (const auto &state_transitions: transition_relation)
    {
        if (!state_transitions.empty())
        {
            for (const auto &symbol_state_transitions: state_transitions)
            {
                if (!symbol_state_transitions.states_to.empty())
                {
                    return false;
                }
            }
        }
    }

    return true;
}

TransSequence Nfa::get_transitions_to(State state_to) const {
    TransSequence transitions_to_state{};
    const size_t num_of_states{states_number() };
    for (State state_from{ 0 }; state_from < num_of_states; ++state_from) {
        for (const auto& symbol_transitions: transition_relation[state_from]) {
            const auto& symbol_states_to{ symbol_transitions.states_to };
            const auto target_state{ symbol_states_to.find(state_to) };
            if (target_state != symbol_states_to.end()) {
                transitions_to_state.push_back({ state_from, symbol_transitions.symbol, state_to });
            }
        }
    }
    return transitions_to_state;
}

StateSet Nfa::post(const StateSet& states, const Symbol& symbol) const {
    StateSet res{};
    if (has_no_transitions()) {
        return res;
    }

    for (const auto state : states) {
        const auto& state_transitions{transition_relation[state] };
        const auto state_symbol_transitions{ state_transitions.find(Move{symbol }) };
        if (state_symbol_transitions != state_transitions.end()) {
            res.insert(state_symbol_transitions->states_to);
        }
    }
    return res;
}

Moves::const_iterator Nfa::Nfa::get_epsilon_transitions(const State state, const Symbol epsilon) const {
    assert(is_state(state));
    return get_epsilon_transitions(get_moves_from(state), epsilon);
}

Moves::const_iterator Nfa::Nfa::get_epsilon_transitions(const Moves& state_transitions, const Symbol epsilon) {
    if (!state_transitions.empty()) {
        if (epsilon == EPSILON) {
            const auto& back = state_transitions.back();
            if (back.symbol == epsilon) {
                return std::prev(state_transitions.end());
            }
        } else {
            return state_transitions.find(Move(epsilon));
        }
    }

    return state_transitions.end();
}

Nfa Mata::Nfa::uni(const Nfa &lhs, const Nfa &rhs) {
    Nfa unionAutomaton = rhs;

    StateToStateMap thisStateToUnionState;
    for (State thisState = 0; thisState < lhs.transition_relation.size(); ++thisState) {
        thisStateToUnionState[thisState] = unionAutomaton.add_state();
    }

    for (State thisInitialState : lhs.initial) {
        unionAutomaton.initial.add(thisStateToUnionState[thisInitialState]);
    }

    for (State thisFinalState : lhs.final) {
        unionAutomaton.final.add(thisStateToUnionState[thisFinalState]);
    }

    for (State thisState = 0; thisState < lhs.transition_relation.size(); ++thisState) {
        State unionState = thisStateToUnionState[thisState];
        for (const Move &transitionFromThisState : lhs.transition_relation[thisState]) {

            Move transitionFromUnionState(transitionFromThisState.symbol, StateSet{});

            for (State stateTo : transitionFromThisState.states_to) {
                transitionFromUnionState.states_to.insert(thisStateToUnionState[stateTo]);
            }

            unionAutomaton.transition_relation[unionState].push_back(transitionFromUnionState);
        }
    }

    return unionAutomaton;
}

Simlib::Util::BinaryRelation Mata::Nfa::compute_relation(const Nfa& aut, const StringMap& params) {
    if (!haskey(params, "relation")) {
        throw std::runtime_error(std::to_string(__func__) +
                                 " requires setting the \"relation\" key in the \"params\" argument; "
                                 "received: " + std::to_string(params));
    }
    if (!haskey(params, "direction")) {
        throw std::runtime_error(std::to_string(__func__) +
                                 " requires setting the \"direction\" key in the \"params\" argument; "
                                 "received: " + std::to_string(params));
    }

    const std::string& relation = params.at("relation");
    const std::string& direction = params.at("direction");
    if ("simulation" == relation && direction == "forward") {
        return compute_fw_direct_simulation(aut);
    }
    else {
        throw std::runtime_error(std::to_string(__func__) +
                                 " received an unknown value of the \"relation\" key: " + relation);
    }
}

Nfa Mata::Nfa::reduce(const Nfa &aut, StateToStateMap *state_map, const StringMap& params) {
    Nfa result;

    if (!haskey(params, "algorithm")) {
        throw std::runtime_error(std::to_string(__func__) +
                                 " requires setting the \"algorithm\" key in the \"params\" argument; "
                                 "received: " + std::to_string(params));
    }

    result.clear_nfa();
    const std::string& algorithm = params.at("algorithm");
    if ("simulation" == algorithm) {
        if (state_map == nullptr) {
            std::unordered_map<State,State> tmp_state_map;
            return reduce_size_by_simulation(aut, tmp_state_map);
        } else {
            return reduce_size_by_simulation(aut, *state_map);
        }
    } else {
        throw std::runtime_error(std::to_string(__func__) +
                                 " received an unknown value of the \"algorithm\" key: " + algorithm);
    }
}

Nfa Mata::Nfa::determinize(
        const Nfa&  aut,
        std::unordered_map<StateSet, State> *subset_map)
{

    Nfa result;
    //assuming all sets states_to are non-empty
    std::vector<std::pair<State, StateSet>> worklist;
    bool deallocate_subset_map = false;
    if (subset_map == nullptr) {
        subset_map = new std::unordered_map<StateSet,State>();
        deallocate_subset_map = true;
    }

    result.clear_nfa();

    //const StateSet S0 =  Mata::Util::OrdVector<State>(aut.initial.ToVector());
    const StateSet S0 =  StateSet(aut.initial);
    const State S0id = result.add_state();
    result.initial.add(S0id);

    if (!are_disjoint(S0, aut.final)) {
        result.final.add(S0id);
    }
    worklist.emplace_back(std::make_pair(S0id, S0));

    (*subset_map)[Mata::Util::OrdVector<State>(S0)] = S0id;

    if (aut.has_no_transitions())
        return result;

    using Iterator = Mata::Util::OrdVector<Move>::const_iterator;
    Mata::Util::SynchronizedExistentialIterator<Iterator> synchronized_iterator;

    while (!worklist.empty()) {
        const auto Spair = worklist.back();
        worklist.pop_back();
        const StateSet S = Spair.second;
        const State Sid = Spair.first;
        if (S.empty()) {
            break;//this should not happen assuming all sets states_to are non empty
        }

        // add moves of S to the sync ex iterator
        // TODO: shouldn't we also reset first?
        for (State q: S) {
            Mata::Util::push_back(synchronized_iterator, aut.transition_relation[q]);
        }

        while (synchronized_iterator.advance()) {

            // extract post from the sychronized_iterator iterator
            std::vector<Iterator> moves = synchronized_iterator.get_current();
            Symbol currentSymbol = (*moves.begin())->symbol;
            StateSet T;
            for (auto m: moves){
                T = T.Union(m->states_to);
            }

            const auto existingTitr = subset_map->find(T);
            State Tid;
            if (existingTitr != subset_map->end()) {
                Tid = existingTitr->second;
            } else {
                Tid = result.add_state();
                (*subset_map)[Mata::Util::OrdVector<State>(T)] = Tid;
                if (!are_disjoint(T, aut.final)) {
                    result.final.add(Tid);
                }
                worklist.emplace_back(std::make_pair(Tid, T));
            }
            result.transition_relation[Sid].push_back(Move(currentSymbol, Tid));
        }
    }

    if (deallocate_subset_map) { delete subset_map; }

    return result;
}

Nfa Mata::Nfa::construct(
        const Mata::Parser::ParsedSection&   parsec,
        Alphabet*                            alphabet,
        StringToStateMap*                    state_map)
{ // {{{
    Nfa aut;
    assert(nullptr != alphabet);

    if (parsec.type != Mata::Nfa::TYPE_NFA) {
        throw std::runtime_error(std::string(__FUNCTION__) + ": expecting type \"" +
                                 Mata::Nfa::TYPE_NFA + "\"");
    }

    bool remove_state_map = false;
    if (nullptr == state_map) {
        state_map = new StringToStateMap();
        remove_state_map = true;
    }

    // a lambda for translating state names to identifiers
    auto get_state_name = [&state_map, &aut](const std::string& str) {
        if (!state_map->count(str)) {
            State state = aut.add_state();
            state_map->insert({str, state});
            return state;
        } else {
            return (*state_map)[str];
        }
    };

    // a lambda for cleanup
    auto clean_up = [&]() {
        if (remove_state_map) { delete state_map; }
    };


    auto it = parsec.dict.find("Initial");
    if (parsec.dict.end() != it)
    {
        for (const auto& str : it->second)
        {
            State state = get_state_name(str);
            aut.initial.add(state);
        }
    }


    it = parsec.dict.find("Final");
    if (parsec.dict.end() != it)
    {
        for (const auto& str : it->second)
        {
            State state = get_state_name(str);
            aut.final.add(state);
        }
    }

    for (const auto& body_line : parsec.body)
    {
        if (body_line.size() != 3)
        {
            // clean up
            clean_up();

            if (body_line.size() == 2)
            {
                throw std::runtime_error("Epsilon transitions not supported: " +
                                         std::to_string(body_line));
            }
            else
            {
                throw std::runtime_error("Invalid transition: " +
                                         std::to_string(body_line));
            }
        }

        State src_state = get_state_name(body_line[0]);
        Symbol symbol = alphabet->translate_symb(body_line[1]);
        State tgt_state = get_state_name(body_line[2]);

        aut.add_trans(src_state, symbol, tgt_state);
    }

    // do the dishes and take out garbage
    clean_up();

    return aut;
} // construct }}}

Nfa Mata::Nfa::construct(
        const Mata::IntermediateAut&         inter_aut,
        Alphabet*                            alphabet,
        StringToStateMap*                    state_map)
{ // {{{
    Nfa aut;
    assert(nullptr != alphabet);

    if (!inter_aut.is_nfa()) {
        throw std::runtime_error(std::string(__FUNCTION__) + ": expecting type \"" +
                                 Mata::Nfa::TYPE_NFA + "\"");
    }

    bool remove_state_map = false;
    if (nullptr == state_map) {
        state_map = new StringToStateMap();
        remove_state_map = true;
    }

    // a lambda for translating state names to identifiers
    auto get_state_name = [&state_map, &aut](const std::string& str) {
        if (!state_map->count(str)) {
            State state = aut.add_state();
            state_map->insert({str, state});
            return state;
        } else {
            return (*state_map)[str];
        }
    };

    // a lambda for cleanup
    auto clean_up = [&]() {
        if (remove_state_map) { delete state_map; }
    };

    for (const auto& str : inter_aut.initial_formula.collect_node_names())
    {
        State state = get_state_name(str);
        aut.initial.add(state);
    }

    for (const auto& str : inter_aut.final_formula.collect_node_names())
    {
        State state = get_state_name(str);
        aut.final.add(state);
    }

    for (const auto& trans : inter_aut.transitions)
    {
        if (trans.second.children.size() != 2)
        {
            // clean up
            clean_up();

            if (trans.second.children.size() == 1)
            {
                throw std::runtime_error("Epsilon transitions not supported");
            }
            else
            {
                throw std::runtime_error("Invalid transition");
            }
        }

        State src_state = get_state_name(trans.first.name);
        Symbol symbol = alphabet->translate_symb(trans.second.children[0].node.name);
        State tgt_state = get_state_name(trans.second.children[1].node.name);

        aut.add_trans(src_state, symbol, tgt_state);
    }

    // do the dishes and take out garbage
    clean_up();

    return aut;
} // construct }}}

Nfa::const_iterator Nfa::const_iterator::for_begin(const Nfa* nfa)
{ // {{{
    assert(nullptr != nfa);

    const_iterator result;
    if (std::all_of(nfa->transition_relation.begin(), nfa->transition_relation.end(),
                    [](const auto& trans) {return trans.size() == 0;}))
    {
        result.is_end = true;
        return result;
    }

    result.nfa = nfa;
    result.trIt = 0;
    assert(!nfa->get_moves_from(0).empty());
    result.tlIt = nfa->get_moves_from(0).begin();
    assert(!nfa->get_moves_from(0).begin()->states_to.empty());
    result.ssIt = result.tlIt->states_to.begin();

    result.refresh_trans();

    return result;
} // for_begin }}}

Nfa::const_iterator Nfa::const_iterator::for_end(const Nfa* /* nfa*/)
{ // {{{
    const_iterator result;
    result.is_end = true;
    return result;
} // for_end }}}

Nfa::const_iterator& Nfa::const_iterator::operator++()
{ // {{{
    assert(nullptr != nfa);

    ++(this->ssIt);
    const StateSet& state_set = this->tlIt->states_to;
    assert(!state_set.empty());
    if (this->ssIt != state_set.end())
    {
        this->refresh_trans();
        return *this;
    }

    // out of state set
    ++(this->tlIt);
    const Moves& tlist = this->nfa->get_moves_from(this->trIt);
    assert(!tlist.empty());
    if (this->tlIt != tlist.end())
    {
        this->ssIt = this->tlIt->states_to.begin();

        this->refresh_trans();
        return *this;
    }

    // out of transition list
    ++this->trIt;
    assert(!std::all_of(this->nfa->transition_relation.begin(), this->nfa->transition_relation.end(),
                        [](const auto& trans) {return trans.size() == 0;}));
    while (this->trIt < this->nfa->transition_relation.size() &&
            this->nfa->get_moves_from(this->trIt).empty())
    {
        ++this->trIt;
    }

    if (this->trIt < this->nfa->transition_relation.size())
    {
        this->tlIt = this->nfa->get_moves_from(this->trIt).begin();
        assert(!this->nfa->get_moves_from(this->trIt).empty());
        const StateSet& new_state_set = this->tlIt->states_to;
        assert(!new_state_set.empty());
        this->ssIt = new_state_set.begin();

        this->refresh_trans();
        return *this;
    }

    // out of transitions
    this->is_end = true;

    return *this;
} // operator++ }}}

std::ostream& std::operator<<(std::ostream& os, const Mata::Nfa::Nfa& nfa) {
    os << "{ NFA: " << std::to_string(serialize(nfa));
    if (nfa.alphabet != nullptr) {
        os << "|alphabet: " << *(nfa.alphabet);
    }
    // TODO: If the default implementation for state_dict is implemented, consider printing the state dictionary with
    //  std::to_string(<state_dict_object>);

    os << " }";
}

std::ostream &std::operator<<(std::ostream &os, const Alphabet& alphabet) {
    return os << std::to_string(alphabet);
}

<<<<<<< HEAD
WordSet ShortestWordsMap::get_shortest_words_for(const StateSet& states) const
{
    WordSet result{};

    if (!shortest_words_map.empty())
    {
        WordLength shortest_words_length{-1};

        for (const State state: states)
        {
            const auto& current_shortest_words_map{shortest_words_map.find(state)};
            if (current_shortest_words_map == shortest_words_map.end()) {
                continue;
            }

            const auto& state_shortest_words_map{current_shortest_words_map->second};
            if (result.empty() || state_shortest_words_map.first < shortest_words_length) // Find a new set of the shortest words.
            {
                result = state_shortest_words_map.second;
                shortest_words_length = state_shortest_words_map.first;
            }
            else if (state_shortest_words_map.first == shortest_words_length)
            {
                // Append the shortest words from other state of the same length to the already found set of the shortest words.
                result.insert(state_shortest_words_map.second.begin(),
                              state_shortest_words_map.second.end());
            }
        }

    }

    return result;
}

WordSet ShortestWordsMap::get_shortest_words_for(State state) const
{
     return get_shortest_words_for(StateSet{ state });
}

void Mata::Nfa::ShortestWordsMap::insert_initial_lengths()
{
    //const auto initial{ reversed_automaton.initial };
    auto initial_states{ reversed_automaton.initial };
    if (!initial_states.empty())
    {
        for (const State state: initial_states)
        {
            shortest_words_map.insert(std::make_pair(state, std::make_pair(0,
                                                                           WordSet{ std::vector<Symbol>{} })));
        }

        const auto initial_states_begin{ initial_states.begin() };
        const auto initial_states_end{ initial_states.end() };
        processed.insert(initial_states_begin, initial_states_end);
        fifo_queue.insert(fifo_queue.end(), initial_states_begin,
                          initial_states_end);
    }
}

void ShortestWordsMap::compute()
{
    State state{};
    while (!fifo_queue.empty())
    {
        state = fifo_queue.front();
        fifo_queue.pop_front();

        // Compute the shortest words for the current state.
        compute_for_state(state);
    }
}

void ShortestWordsMap::compute_for_state(const State state)
{
    const LengthWordsPair& dst{ map_default_shortest_words(state) };
    const WordLength dst_length_plus_one{ dst.first + 1 };
    LengthWordsPair act;

    for (const Move& transition: reversed_automaton.get_moves_from(state))
    {
        for (const State state_to: transition.states_to)
        {
            const LengthWordsPair& orig{ map_default_shortest_words(state_to) };
            act = orig;

            if ((act.first == -1) || (dst_length_plus_one < act.first))
            {
                // Found new shortest words after appending transition symbols.
                act.second.clear();
                update_current_words(act, dst, transition.symbol);
            }
            else if (dst_length_plus_one == act.first)
            {
                // Append transition symbol to increase length of the shortest words.
                update_current_words(act, dst, transition.symbol);
            }

            if (orig.second != act.second)
            {
                shortest_words_map[state_to] = act;
            }

            if (processed.find(state_to) == processed.end())
            {
                processed.insert(state_to);
                fifo_queue.push_back(state_to);
            }
        }
    }
}

void ShortestWordsMap::update_current_words(LengthWordsPair& act, const LengthWordsPair& dst, const Symbol symbol)
{
    for (auto word : dst.second)
    {
        word.insert(word.begin(), symbol);
        act.second.insert(word);
    }
    act.first = dst.first + 1;
}

=======
>>>>>>> 464bbf15
Mata::Util::OrdVector<Symbol> Nfa::get_used_symbols() const {
     Util::OrdVector<Symbol>  symbols{};
     for (const auto& state_transitions: transition_relation) {
         for (const auto& symbol_transitions: state_transitions) {
             symbols.insert(symbol_transitions.symbol);
         }
     }
     return symbols;
 }

 void Nfa::unify_initial() {
    if (initial.empty() || initial.size() == 1) { return; }
    const State new_initial_state{add_state() };
    for (const auto& orig_initial_state: initial) {
        for (const auto& transitions: get_moves_from(orig_initial_state)) {
            for (const State state_to: transitions.states_to) {
                add_trans(new_initial_state, transitions.symbol, state_to);
            }
        }
        if (final[orig_initial_state]) { final.add(new_initial_state); }
    }
    initial.clear();
    initial.add(new_initial_state);
}

void Nfa::unify_final() {
    if (final.empty() || final.size() == 1) { return; }
    const State new_final_state{add_state() };
    for (const auto& orig_final_state: final) {
        for (const auto& transitions: get_transitions_to(orig_final_state)) {
            add_trans(transitions.src, transitions.symb, new_final_state);
        }
        if (initial[orig_final_state]) { initial.add(new_final_state); }
    }
    final.clear();
    final.add(new_final_state);
}<|MERGE_RESOLUTION|>--- conflicted
+++ resolved
@@ -810,17 +810,6 @@
     return !are_disjoint(cur, aut.final);
 }
 
-<<<<<<< HEAD
-WordSet Mata::Nfa::Nfa::get_shortest_words() const
-{
-    // Map mapping states to a set of the shortest words accepted by the automaton from the mapped state.
-    // Get the shortest words for all initial states accepted by the whole automaton (not just a part of the automaton).
-    //return ShortestWordsMap{ *this }.get_shortest_words_for(this->initial);
-    return ShortestWordsMap{ *this }.get_shortest_words_for(StateSet(this->initial));
-}
-
-=======
->>>>>>> 464bbf15
 /// serializes Nfa into a ParsedSection
 Mata::Parser::ParsedSection Mata::Nfa::serialize(
         const Nfa&                aut,
@@ -1485,130 +1474,6 @@
     return os << std::to_string(alphabet);
 }
 
-<<<<<<< HEAD
-WordSet ShortestWordsMap::get_shortest_words_for(const StateSet& states) const
-{
-    WordSet result{};
-
-    if (!shortest_words_map.empty())
-    {
-        WordLength shortest_words_length{-1};
-
-        for (const State state: states)
-        {
-            const auto& current_shortest_words_map{shortest_words_map.find(state)};
-            if (current_shortest_words_map == shortest_words_map.end()) {
-                continue;
-            }
-
-            const auto& state_shortest_words_map{current_shortest_words_map->second};
-            if (result.empty() || state_shortest_words_map.first < shortest_words_length) // Find a new set of the shortest words.
-            {
-                result = state_shortest_words_map.second;
-                shortest_words_length = state_shortest_words_map.first;
-            }
-            else if (state_shortest_words_map.first == shortest_words_length)
-            {
-                // Append the shortest words from other state of the same length to the already found set of the shortest words.
-                result.insert(state_shortest_words_map.second.begin(),
-                              state_shortest_words_map.second.end());
-            }
-        }
-
-    }
-
-    return result;
-}
-
-WordSet ShortestWordsMap::get_shortest_words_for(State state) const
-{
-     return get_shortest_words_for(StateSet{ state });
-}
-
-void Mata::Nfa::ShortestWordsMap::insert_initial_lengths()
-{
-    //const auto initial{ reversed_automaton.initial };
-    auto initial_states{ reversed_automaton.initial };
-    if (!initial_states.empty())
-    {
-        for (const State state: initial_states)
-        {
-            shortest_words_map.insert(std::make_pair(state, std::make_pair(0,
-                                                                           WordSet{ std::vector<Symbol>{} })));
-        }
-
-        const auto initial_states_begin{ initial_states.begin() };
-        const auto initial_states_end{ initial_states.end() };
-        processed.insert(initial_states_begin, initial_states_end);
-        fifo_queue.insert(fifo_queue.end(), initial_states_begin,
-                          initial_states_end);
-    }
-}
-
-void ShortestWordsMap::compute()
-{
-    State state{};
-    while (!fifo_queue.empty())
-    {
-        state = fifo_queue.front();
-        fifo_queue.pop_front();
-
-        // Compute the shortest words for the current state.
-        compute_for_state(state);
-    }
-}
-
-void ShortestWordsMap::compute_for_state(const State state)
-{
-    const LengthWordsPair& dst{ map_default_shortest_words(state) };
-    const WordLength dst_length_plus_one{ dst.first + 1 };
-    LengthWordsPair act;
-
-    for (const Move& transition: reversed_automaton.get_moves_from(state))
-    {
-        for (const State state_to: transition.states_to)
-        {
-            const LengthWordsPair& orig{ map_default_shortest_words(state_to) };
-            act = orig;
-
-            if ((act.first == -1) || (dst_length_plus_one < act.first))
-            {
-                // Found new shortest words after appending transition symbols.
-                act.second.clear();
-                update_current_words(act, dst, transition.symbol);
-            }
-            else if (dst_length_plus_one == act.first)
-            {
-                // Append transition symbol to increase length of the shortest words.
-                update_current_words(act, dst, transition.symbol);
-            }
-
-            if (orig.second != act.second)
-            {
-                shortest_words_map[state_to] = act;
-            }
-
-            if (processed.find(state_to) == processed.end())
-            {
-                processed.insert(state_to);
-                fifo_queue.push_back(state_to);
-            }
-        }
-    }
-}
-
-void ShortestWordsMap::update_current_words(LengthWordsPair& act, const LengthWordsPair& dst, const Symbol symbol)
-{
-    for (auto word : dst.second)
-    {
-        word.insert(word.begin(), symbol);
-        act.second.insert(word);
-    }
-    act.first = dst.first + 1;
-}
-
-=======
->>>>>>> 464bbf15
 Mata::Util::OrdVector<Symbol> Nfa::get_used_symbols() const {
      Util::OrdVector<Symbol>  symbols{};
      for (const auto& state_transitions: transition_relation) {
