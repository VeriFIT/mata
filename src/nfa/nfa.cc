/* nfa.cc -- operations for NFA
 *
 * Copyright (c) 2018 Ondrej Lengal <ondra.lengal@gmail.com>
 *
 * This file is a part of libmata.
 *
 * This program is free software; you can redistribute it and/or modify
 * it under the terms of the GNU General Public License as published by
 * the Free Software Foundation; either version 3 of the License, or
 * (at your option) any later version.
 *
 * This program is distributed in the hope that it will be useful,
 * but WITHOUT ANY WARRANTY; without even the implied warranty of
 * MERCHANTABILITY or FITNESS FOR A PARTICULAR PURPOSE.  See the
 * GNU General Public License for more details.
 */

#include <algorithm>
#include <list>
#include <unordered_set>

// MATA headers
#include <mata/nfa.hh>
#include <simlib/explicit_lts.hh>

using std::tie;

using namespace Mata::util;
using namespace Mata::Nfa;
using Mata::Nfa::Symbol;

using StateBoolArray = std::vector<bool>; ///< Bool array for states in the automaton.

const std::string Mata::Nfa::TYPE_NFA = "NFA";

namespace {
    //searches for every state in the set of final states
    template<class T>
    bool contains_final(const T &states, const Nfa &automaton) {
        auto finalState = find_if(states.begin(), states.end(),
                                  [&automaton](State s) { return automaton.has_final(s); });
        return (finalState != states.end());
    }

    //checks whether the set has someone with the isFinal flag on
    template<class T>
    bool contains_final(const T &states, const std::vector<bool> &isFinal) {
        return any_of(states.begin(), states.end(), [&isFinal](State s) { return isFinal[s]; });
    }

    void union_to_left(StateSet &receivingSet, const StateSet &addedSet) {
        receivingSet.insert(addedSet);
    }

    Simlib::Util::BinaryRelation compute_fw_direct_simulation(const Nfa& aut) {
        Simlib::ExplicitLTS LTSforSimulation;
        Symbol maxSymbol = 0;
        const size_t state_num = aut.size();

        for (State stateFrom = 0; stateFrom < state_num; ++stateFrom) {
            for (const Move &t : aut.get_moves_from(stateFrom)) {
                for (State stateTo : t.states_to) {
                    LTSforSimulation.add_transition(stateFrom, t.symbol, stateTo);
                }
                if (t.symbol > maxSymbol) {
                    maxSymbol = t.symbol;
                }
            }
        }

        // final states cannot be simulated by nonfinal -> we add new selfloops over final states with new symbol in LTS
        for (State finalState : aut.final_states) {
            LTSforSimulation.add_transition(finalState, maxSymbol + 1, finalState);
        }

        LTSforSimulation.init();
        return LTSforSimulation.compute_simulation();
    }

	Nfa reduce_size_by_simulation(const Nfa& aut, StateToStateMap &state_map) {
        Nfa result;
        const auto sim_relation = compute_relation(aut, StringMap{{"relation", "simulation"}, {"direction", "forward"}});

        auto sim_relation_symmetric = sim_relation;
        sim_relation_symmetric.restrict_to_symmetric();

        // for State q, quot_proj[q] should be the representative state representing the symmetric class of states in simulation
        std::vector<size_t> quot_proj;
        sim_relation_symmetric.get_quotient_projection(quot_proj);

		const size_t num_of_states = aut.size();

		// map each state q of aut to the state of the reduced automaton representing the simulation class of q
		for (State q = 0; q < num_of_states; ++q) {
			const State qReprState = quot_proj[q];
			if (state_map.count(qReprState) == 0) { // we need to map q's class to a new state in reducedAut
				const State qClass = result.add_state();
				state_map[qReprState] = qClass;
				state_map[q] = qClass;
			} else {
				state_map[q] = state_map[qReprState];
			}
		}

        for (State q = 0; q < num_of_states; ++q) {
            const State q_class_state = state_map.at(q);

            if (aut.has_initial(q)) { // if a symmetric class contains initial state, then the whole class should be initial
                result.add_initial(q_class_state);
            }

            if (quot_proj[q] == q) { // we process only transitions starting from the representative state, this is enough for simulation
                for (const auto &q_trans : aut.get_moves_from(q)) {
                    // representatives_of_states_to = representatives of q_trans.states_to
                    const StateSet representatives_of_states_to = [&]{
                        StateSet state_set;
                        for (auto s : q_trans.states_to) {
                            state_set.insert(quot_proj[s]);
                        }
                        return state_set;
                    }();

                    // get the class states of those representatives that are not simulated by another representative in representatives_of_states_to
                    StateSet representatives_class_states;
                    for (const State s : representatives_of_states_to) {
                        bool is_state_important = true; // if true, we need to keep the transition from q to s
                        for (const State p : representatives_of_states_to) {
                            if (s != p && sim_relation.get(s, p)) { // if p (different from s) simulates s
                                is_state_important = false; // as p simulates s, the transition from q to s is not important to keep, as it is subsumed in transition from q to p
                                break;
                            }
                        }
                        if (is_state_important) {
                            representatives_class_states.insert(state_map.at(s));
                        }
                    }

                    // add the transition 'q_class_state-q_trans.symbol->representatives_class_states' at the end of transition list of transitions starting from q_class_state
                    // as the q_trans.symbol should be largest symbol we saw (as we iterate trough getTransitionsFromState(q) which is ordered)
                    result.transition_relation[q_class_state].push_back(Move(q_trans.symbol, representatives_class_states));
                }

                if (aut.has_final(q)) { // if q is final, then all states in its class are final => we make q_class_state final
                    result.add_final(q_class_state);
                }
            }
        }

        return result;
    }

    /**
     * Compute reachability of states.
     *
     * @param[in] nfa NFA to compute reachability for.
     * @return Bool array for reachable states (from initial states): true for reachable, false for unreachable states.
     */
    StateBoolArray compute_reachability(const Nfa& nfa) {
        std::vector<State> worklist{ nfa.initial_states.ToVector() };

        StateBoolArray reachable(nfa.size(), false);
        for (const State state: nfa.initial_states)
        {
            reachable.at(state) = true;
        }

        State state{};
        while (!worklist.empty())
        {
            state = worklist.back();
            worklist.pop_back();

            for (const auto& state_transitions: nfa.transition_relation[state])
            {
                for (const State target_state: state_transitions.states_to)
                {
                    if (!reachable.at(target_state))
                    {
                        worklist.push_back(target_state);
                        reachable.at(target_state) = true;
                    }
                }
            }
        }

        return reachable;
    }

    /**
     * Compute reachability of states considering only specified states.
     *
     * @param[in] nfa NFA to compute reachability for.
     * @param[in] states_to_consider State to consider as potentially reachable.
     * @return Bool array for reachable states (from initial states): true for reachable, false for unreachable states.
     */
    StateBoolArray compute_reachability(const Nfa& nfa, const StateBoolArray& states_to_consider) {
        std::vector<State> worklist{};
        StateBoolArray reachable(nfa.size(), false);
        for (const State state: nfa.initial_states) {
            if (states_to_consider[state]) {
                worklist.push_back(state);
                reachable.at(state) = true;
            }
        }

        State state;
        while (!worklist.empty()) {
            state = worklist.back();
            worklist.pop_back();

            for (const auto& state_transitions: nfa.transition_relation[state]) {
                for (const State target_state: state_transitions.states_to) {
                    if (states_to_consider[target_state] && !reachable[target_state]) {
                        worklist.push_back(target_state);
                        reachable[target_state] = true;
                    }
                }
            }
        }

        return reachable;
    }

    /**
     * Add transitions to the trimmed automaton.
     * @param[in] nfa NFA to add transitions from.
     * @param[in] original_to_new_states_map Map of old states to new trimmed automaton states.
     * @param[out] trimmed_aut The new trimmed automaton.
     */
    void add_trimmed_transitions(const Nfa& nfa, const StateToStateMap& original_to_new_states_map, Nfa& trimmed_aut) {
        // For each reachable original state 's' (which means it is mapped to the state of trimmed automaton)...
        for (const auto& original_state_mapping: original_to_new_states_map)
        {
            // ...add all transitions from 's' to some reachable state to the trimmed automaton.
            for (const auto& state_transitions_with_symbol: nfa.transition_relation[original_state_mapping.first])
            {
                Move new_state_trans_with_symbol(state_transitions_with_symbol.symbol);
                for (State old_state_to: state_transitions_with_symbol.states_to)
                {
                    auto iter_to_new_state_to = original_to_new_states_map.find(old_state_to);
                    if (iter_to_new_state_to != original_to_new_states_map.end())
                    {
                        // We can push here, because we assume that new states follow the ordering of original states.
                        new_state_trans_with_symbol.states_to.push_back(iter_to_new_state_to->second);
                    }
                }
                if (!new_state_trans_with_symbol.states_to.empty()) {
                    trimmed_aut.transition_relation[original_state_mapping.second].push_back(new_state_trans_with_symbol);
                }
            }
        }
    }

    /**
     * Get a new trimmed automaton.
     * @param[in] nfa NFA to trim.
     * @param[in] original_to_new_states_map Map of old states to new trimmed automaton states (new states should follow the ordering of old states).
     * @return Newly created trimmed automaton.
     */
    Nfa create_trimmed_aut(const Nfa& nfa, const StateToStateMap& original_to_new_states_map) {
        Nfa trimmed_aut{ original_to_new_states_map.size() };

        for (const State old_initial_state: nfa.initial_states)
        {
            if (original_to_new_states_map.find(old_initial_state) != original_to_new_states_map.end())
            {
                // we can use push_back here, because initial_states is ordered + new states follow the ordering of the old states
                trimmed_aut.initial_states.push_back(original_to_new_states_map.at(old_initial_state));
            }
        }
        for (const State old_final_state: nfa.final_states)
        {
            if (original_to_new_states_map.find(old_final_state) != original_to_new_states_map.end())
            {
                // we can use push_back here, because final_states is ordered + new states follow the ordering of the old states
                trimmed_aut.final_states.push_back(original_to_new_states_map.at(old_final_state));
            }
        }

        add_trimmed_transitions(nfa, original_to_new_states_map, trimmed_aut);
        return trimmed_aut;
    }

    /**
     * Get directed transitions for digraph.
     * @param[in] nfa NFA to get directed transitions from.
     * @param[in] abstract_symbol Abstract symbol to use for transitions in digraph.
     * @param[out] digraph Digraph to add computed transitions to.
     */
    void collect_directed_transitions(const Nfa& nfa, const Symbol abstract_symbol, Nfa& digraph) {
        const State num_of_states{nfa.size() };
        for (State src_state{ 0 }; src_state < num_of_states; ++src_state) {
            for (const auto& symbol_transitions: nfa.transition_relation[src_state]) {
                for (const State tgt_state: symbol_transitions.states_to) {
                    // Directly try to add the transition. Finding out whether the transition is already in the digraph
                    //  only iterates through transition relation again.
                    digraph.add_trans(src_state, abstract_symbol, tgt_state);
                }
                // FIXME: Alternatively: But it is actually slower...
                //digraph.add_trans(src_state, abstract_symbol, symbol_transitions.states_to);
            }
        }
    }
}

std::ostream &std::operator<<(std::ostream &os, const Mata::Nfa::Trans &trans) { // {{{
    std::string result = "(" + std::to_string(trans.src) + ", " +
                         std::to_string(trans.symb) + ", " + std::to_string(trans.tgt) + ")";
    return os << result;
} // operator<<(ostream, Trans) }}}

////// Alphabet related functions

Mata::Util::OrdVector<Symbol> OnTheFlyAlphabet::get_alphabet_symbols() const {
    Util::OrdVector<Symbol> result;
	for (const auto& str_sym_pair : symbol_map) {
		result.insert(str_sym_pair.second);
	}
	return result;
} // OnTheFlyAlphabet::get_alphabet_symbols.

std::list<Symbol> OnTheFlyAlphabet::get_complement(const std::set<Symbol>& syms) const {
    std::list<Symbol> result;
    // TODO: Could be optimized.
    std::set<Symbol> symbols_alphabet;
    for (const auto& str_sym_pair : symbol_map) {
        symbols_alphabet.insert(str_sym_pair.second);
    }

    std::set_difference(
            symbols_alphabet.begin(), symbols_alphabet.end(),
            syms.begin(), syms.end(),
            std::inserter(result, result.end()));
    return result;
} // OnTheFlyAlphabet::get_complement.

void OnTheFlyAlphabet::add_symbols_from(const Nfa& nfa) {
    size_t aut_num_of_states{nfa.size() };
    for (State state{ 0 }; state < aut_num_of_states; ++state) {
        for (const auto& state_transitions: nfa.transition_relation[state]) {
            update_next_symbol_value(state_transitions.symbol);
            try_add_new_symbol(std::to_string(state_transitions.symbol), state_transitions.symbol);
        }
    }
}

void OnTheFlyAlphabet::add_symbols_from(const StringToSymbolMap& new_symbol_map) {
    for (const auto& symbol_binding: new_symbol_map) {
        update_next_symbol_value(symbol_binding.second);
        try_add_new_symbol(symbol_binding.first, symbol_binding.second);
    }
}

///// Nfa structure related methods

void Nfa::add_trans(State state_from, Symbol symbol, State state_to) {
    // TODO: Define own exception.
    if (!is_state(state_from) || !is_state(state_to)) {
        throw std::out_of_range(std::to_string(state_from) + " or " + std::to_string(state_to) + " is not a state.");
    }

    auto& state_transitions{transition_relation[state_from] };

    if (state_transitions.ToVector().empty()) {
        state_transitions.push_back({ symbol, state_to});
    } else if (state_transitions.ToVector().back().symbol < symbol) {
        state_transitions.push_back({ symbol, state_to});
    } else {
        const auto symbol_transitions{ state_transitions.find(Move{symbol }) };
        if (symbol_transitions != state_transitions.end()) {
            // Add transition with symbolOnTransition already used on transitions from stateFrom.
            symbol_transitions->states_to.insert(state_to);
        } else {
            // Add transition to a new Move struct with symbolOnTransition yet unused on transitions from stateFrom.
            const Move new_symbol_transitions{symbol, state_to };
            state_transitions.insert(new_symbol_transitions);
        }
    }
}

void Nfa::add_trans(const State state_from, const Symbol symbol, const StateSet& states_to) {
    // TODO: Define own exception.
    if (!is_state(state_from)) {
        throw std::out_of_range(std::to_string(state_from) + " is not a state.");
    }
    for (const State state_to: states_to) {
        if (!is_state(state_to)) {
            throw std::out_of_range(std::to_string(state_to) + " is not a state.");
        }
    }

    auto& state_transitions{transition_relation[state_from] };
    if (state_transitions.ToVector().empty()) {
        state_transitions.push_back({ symbol, states_to });
    } else if (state_transitions.ToVector().back().symbol < symbol) {
        state_transitions.push_back({ symbol, states_to });
    } else {
        const auto symbol_transitions{ state_transitions.find(Move{symbol }) };
        if (symbol_transitions != state_transitions.end()) {
            // Add transitions with symbol already used on transitions from state_from.
            union_to_left(symbol_transitions->states_to,states_to);
            return;
        } else {
            // Add transitions to a new Move struct with symbol yet unused on transitions from state_from.
            const Move new_symbol_transitions {Move{symbol, states_to }};
            state_transitions.insert(new_symbol_transitions);
        }
    }
}

void Nfa::remove_trans(State src, Symbol symb, State tgt) {
    auto& state_transitions{transition_relation[src] };
    if (state_transitions.ToVector().empty()) {
        throw std::invalid_argument(
                "Transition [" + std::to_string(src) + ", " + std::to_string(symb) + ", " +
                std::to_string(tgt) + "] does not exist.");
    } else if (state_transitions.ToVector().back().symbol < symb) {
        throw std::invalid_argument(
                "Transition [" + std::to_string(src) + ", " + std::to_string(symb) + ", " +
                std::to_string(tgt) + "] does not exist.");
    } else {
        const auto symbol_transitions{ state_transitions.find(Move{symb }) };
        if (symbol_transitions == state_transitions.end()) {
            throw std::invalid_argument(
                    "Transition [" + std::to_string(src) + ", " + std::to_string(symb) + ", " +
                    std::to_string(tgt) + "] does not exist.");
        } else {
            symbol_transitions->states_to.remove(tgt);
            if (symbol_transitions->states_to.empty()) {
                transition_relation[src].remove(*symbol_transitions);
            }
        }
    }
}

State Nfa::add_state() {
    transition_relation.emplace_back();
    return transition_relation.size() - 1;
}

void Nfa::remove_epsilon(const Symbol epsilon)
{
    *this = Mata::Nfa::remove_epsilon(*this, epsilon);
}

StateSet Nfa::get_reachable_states() const
{
    StateBoolArray reachable_bool_array{ compute_reachability(*this) };

    StateSet reachable_states{};
    const size_t num_of_states{size() };
    for (State original_state{ 0 }; original_state < num_of_states; ++original_state)
    {
        if (reachable_bool_array[original_state])
        {
            reachable_states.push_back(original_state);
        }
    }

    return reachable_states;
}

StateSet Nfa::get_terminating_states() const
{
    return revert(*this).get_reachable_states();
}

void Nfa::trim()
{
    *this = get_trimmed_automaton();
}

Nfa Nfa::get_trimmed_automaton() {
    if (initial_states.empty() || final_states.empty()) { return Nfa{}; }

    const StateSet original_useful_states{ get_useful_states() };
    StateToStateMap original_to_new_states_map{ original_useful_states.size() };
    size_t new_state_num{ 0 };
    for (const State original_state: original_useful_states) {
        original_to_new_states_map[original_state] = new_state_num;
        ++new_state_num;
    }
    return create_trimmed_aut(*this, original_to_new_states_map);
}

StateSet Nfa::get_useful_states() const
{
    if (initial_states.empty() || final_states.empty()) { return StateSet{}; }

    const Nfa digraph{get_one_letter_nfa() }; // Compute reachability on directed graph.
    // Compute reachability from the initial states and use the reachable states to compute the reachability from the final states.
    const StateBoolArray useful_states_bool_array{ compute_reachability(revert(digraph), compute_reachability(digraph)) };

    const size_t num_of_states{size() };
    StateSet useful_states{};
    for (State original_state{ 0 }; original_state < num_of_states; ++original_state) {
        if (useful_states_bool_array[original_state]) {
            // We can use push_back here, because we are always increasing the value of original_state (so useful_states
            //  will always be ordered).
            useful_states.push_back(original_state);
        }
    }
    return useful_states;
}

// General methods for NFA.

bool Mata::Nfa::are_state_disjoint(const Nfa& lhs, const Nfa& rhs)
{ // {{{
    // fill lhs_states with all states of lhs
    std::unordered_set<State> lhs_states;
    lhs_states.insert(lhs.initial_states.begin(), lhs.initial_states.end());
    lhs_states.insert(lhs.final_states.begin(), lhs.final_states.end());

    for (size_t i = 0; i < lhs.transition_relation.size(); i++) {
        lhs_states.insert(i);
        for (const auto& symStates : lhs.transition_relation[i])
        {
            lhs_states.insert(symStates.states_to.begin(), symStates.states_to.end());
        }
    }

    // for every state found in rhs, check its presence in lhs_states
    for (const auto& rhs_st : rhs.initial_states) {
        if (haskey(lhs_states, rhs_st)) { return false; }
    }

    for (const auto& rhs_st : rhs.final_states) {
        if (haskey(lhs_states, rhs_st)) { return false; }
    }

    for (size_t i = 0; i < lhs.transition_relation.size(); i++) {
        if (haskey(lhs_states, i))
            return false;
        for (const auto& symState : lhs.transition_relation[i]) {
            for (const auto& rhState : symState.states_to) {
                if (haskey(lhs_states,rhState)) {
                    return false;
                }
            }
        }
    }

    // no common state found
    return true;
} // are_disjoint }}}

void Mata::Nfa::make_complete(
        Nfa&             aut,
        const Alphabet&  alphabet,
        State            sink_state)
{
    std::list<State> worklist(aut.initial_states.begin(),
                              aut.initial_states.end());
    std::unordered_set<State> processed(aut.initial_states.begin(),
                                        aut.initial_states.end());
    worklist.push_back(sink_state);
    processed.insert(sink_state);
    while (!worklist.empty())
    {
        State state = *worklist.begin();
        worklist.pop_front();

        std::set<Symbol> used_symbols;
        if (!aut.has_no_transitions())
        {
            for (const auto &symb_stateset: aut[state]) {
                // TODO: Possibly fix insert.
                used_symbols.insert(symb_stateset.symbol);

                const StateSet &stateset = symb_stateset.states_to;
                for (const auto &tgt_state: stateset) {
                    bool inserted;
                    tie(std::ignore, inserted) = processed.insert(tgt_state);
                    if (inserted) { worklist.push_back(tgt_state); }
                }
            }
        }

        auto unused_symbols = alphabet.get_complement(used_symbols);
        for (Symbol symb : unused_symbols)
        {
            aut.add_trans(state, symb, sink_state);
        }
    }
}

Nfa Mata::Nfa::remove_epsilon(const Nfa& aut, Symbol epsilon)
{
    Nfa result;

    result.clear_nfa();
    result.increase_size(aut.size());

    // cannot use multimap, because it can contain multiple occurrences of (a -> a), (a -> a)
    std::unordered_map<State, StateSet> eps_closure;

    // TODO: grossly inefficient
    // first we compute the epsilon closure
    const size_t num_of_states{aut.size() };
    for (size_t i{ 0 }; i < num_of_states; ++i)
    {
        for (const auto& trans: aut[i])
        { // initialize
            const auto it_ins_pair = eps_closure.insert({i, {i}});
            if (trans.symbol == epsilon)
            {
                StateSet& closure = it_ins_pair.first->second;
                // TODO: Fix possibly insert to OrdVector. Create list already ordered, then merge (do not need to resize each time);
                closure.insert(trans.states_to);
            }
        }
    }

    bool changed = true;
    const Move epsilon_symbol_to_find{epsilon };
    while (changed) { // compute the fixpoint
        changed = false;
        for (size_t i=0; i < num_of_states; ++i) {
            const auto& state_transitions{ aut[i] };
            const auto state_symbol_transitions{ state_transitions.find(epsilon_symbol_to_find) };
            if (state_symbol_transitions != state_transitions.end()) {
                StateSet &src_eps_cl = eps_closure[i];
                for (const State tgt: state_symbol_transitions->states_to) {
                    const StateSet &tgt_eps_cl = eps_closure[tgt];
                    for (const State st: tgt_eps_cl) {
                        if (src_eps_cl.count(st) == 0) {
                            changed = true;
                            break;
                        }
                    }
                    src_eps_cl.insert(tgt_eps_cl);
                }
            }
        }
    }

    // now we construct the automaton without epsilon transitions
    result.initial_states.insert(aut.initial_states);
    result.final_states.insert(aut.final_states);
    State max_state{};
    for (const auto& state_closure_pair : eps_closure) { // for every state
        State src_state = state_closure_pair.first;
        for (State eps_cl_state : state_closure_pair.second) { // for every state in its eps cl
            if (aut.has_final(eps_cl_state)) result.add_final(src_state);
            for (const auto& symb_set : aut[eps_cl_state]) {
                if (symb_set.symbol == epsilon) continue;

                // TODO: this could be done more efficiently if we had a better add_trans method
                for (State tgt_state : symb_set.states_to) {
                    max_state = std::max(src_state, tgt_state);
                    if (result.size() < max_state) {
                        result.increase_size_for_state(max_state);
                    }
                    result.add_trans(src_state, symb_set.symbol, tgt_state);
                }
            }
        }
    }

    return result;
}

Nfa Mata::Nfa::revert(const Nfa& aut) {
    Nfa result;
    result.clear_nfa();
    const size_t num_of_states{aut.size() };
    result.increase_size(num_of_states);

    for (State sourceState{ 0 }; sourceState < num_of_states; ++sourceState) {
        for (const Move &transition: aut.transition_relation[sourceState]) {
            for (const State targetState: transition.states_to) {
                result.add_trans(targetState, transition.symbol, sourceState);
            }
        }
    }

    result.initial_states = aut.final_states;
    result.final_states = aut.initial_states;

    return result;
}

bool Mata::Nfa::is_deterministic(const Nfa& aut)
{
    if (aut.initial_states.size() != 1) { return false; }

    if (aut.has_no_transitions()) { return true; }

    for (size_t i = 0; i < aut.size(); ++i)
    {
        for (const auto& symStates : aut[i])
        {
            if (symStates.states_to.size() != 1) { return false; }
        }
    }

    return true;
}
bool Mata::Nfa::is_complete(const Nfa& aut, const Alphabet& alphabet)
{
    Util::OrdVector<Symbol> symbs_ls = alphabet.get_alphabet_symbols();
    Util::OrdVector<Symbol> symbs(symbs_ls.cbegin(), symbs_ls.cend());

    // TODO: make a general function for traversal over reachable states that can
    // be shared by other functions?
    std::list<State> worklist(aut.initial_states.begin(),
                              aut.initial_states.end());
    std::unordered_set<State> processed(aut.initial_states.begin(),
                                        aut.initial_states.end());

    while (!worklist.empty())
    {
        State state = *worklist.begin();
        worklist.pop_front();

        size_t n = 0;      // counter of symbols
        if (!aut.has_no_transitions()) {
            for (const auto &symb_stateset: aut[state]) {
                ++n;
                if (!haskey(symbs, symb_stateset.symbol)) {
                    throw std::runtime_error(std::to_string(__func__) +
                                             ": encountered a symbol that is not in the provided alphabet");
                }

                const StateSet &stateset = symb_stateset.states_to;
                for (const auto &tgt_state: stateset) {
                    bool inserted;
                    tie(std::ignore, inserted) = processed.insert(tgt_state);
                    if (inserted) { worklist.push_back(tgt_state); }
                }
            }
        }

        if (symbs.size() != n) { return false; }
    }

    return true;
}

std::pair<Run, bool> Mata::Nfa::get_word_for_path(const Nfa& aut, const Run& run)
{
    if (run.path.empty())
    {
        return {{}, true};
    }

    Run word;
    State cur = run.path[0];
    for (size_t i = 1; i < run.path.size(); ++i)
    {
        State newSt = run.path[i];
        bool found = false;

        if (!aut.has_no_transitions())
        {
            for (const auto &symbolMap: aut.transition_relation[cur]) {
                for (State st: symbolMap.states_to) {
                    if (st == newSt) {
                        word.word.push_back(symbolMap.symbol);
                        found = true;
                        break;
                    }
                }

                if (found) { break; }
            }
        }

        if (!found)
        {
            return {{}, false};
        }

        cur = newSt;    // update current state
    }

    return {word, true};
}

bool Mata::Nfa::is_in_lang(const Nfa& aut, const Run& run)
{
    StateSet cur = aut.initial_states;

    for (Symbol sym : run.word)
    {
        cur = aut.post(cur, sym);
        if (cur.empty()) { return false; }
    }

    return !are_disjoint(cur, aut.final_states);
}

/// Checks whether the prefix of a string is in the language of an automaton
bool Mata::Nfa::is_prfx_in_lang(const Nfa& aut, const Run& run)
{
    StateSet cur = aut.initial_states;

    for (Symbol sym : run.word)
    {
        if (!are_disjoint(cur, aut.final_states)) { return true; }
        cur = aut.post(cur, sym);
        if (cur.empty()) { return false; }
    }

    return !are_disjoint(cur, aut.final_states);
}

WordSet Mata::Nfa::Nfa::get_shortest_words() const
{
    // Map mapping states to a set of the shortest words accepted by the automaton from the mapped state.
    // Get the shortest words for all initial states accepted by the whole automaton (not just a part of the automaton).
    return ShortestWordsMap{ *this }.get_shortest_words_for(this->initial_states);
}

/// serializes Nfa into a ParsedSection
Mata::Parser::ParsedSection Mata::Nfa::serialize(
        const Nfa&                aut,
        const SymbolToStringMap*  symbol_map,
        const StateToStringMap*   state_map)
{assert(false);}

bool Mata::Nfa::is_lang_empty(const Nfa& aut, Run* cex)
{ // {{{
    std::list<State> worklist(
            aut.initial_states.begin(), aut.initial_states.end());
    std::unordered_set<State> processed(
            aut.initial_states.begin(), aut.initial_states.end());

    // 'paths[s] == t' denotes that state 's' was accessed from state 't',
    // 'paths[s] == s' means that 's' is an initial state
    std::map<State, State> paths;
    for (State s : worklist)
    {	// initialize
        paths[s] = s;
    }

    while (!worklist.empty())
    {
        State state = worklist.front();
        worklist.pop_front();

        if (haskey(aut.final_states, state))
        {
            // TODO process the CEX
            if (nullptr != cex)
            {
                cex->path.clear();
                cex->path.push_back(state);
                while (paths[state] != state)
                {
                    state = paths[state];
                    cex->path.push_back(state);
                }

                std::reverse(cex->path.begin(), cex->path.end());
                cex->word = get_word_for_path(aut, *cex).first.word;
            }
            return false;
        }

        if (aut.has_no_transitions())
            continue;

        for (const auto& symb_stateset : aut[state])
        {
            const StateSet& stateset = symb_stateset.states_to;
            for (const auto& tgt_state : stateset)
            {
                bool inserted;
                tie(std::ignore, inserted) = processed.insert(tgt_state);
                if (inserted)
                {
                    worklist.push_back(tgt_state);
                    // also set that tgt_state was accessed from state
                    paths[tgt_state] = state;
                }
                else
                {
                    // the invariant
                    assert(haskey(paths, tgt_state));
                }
            }
        }
    }

    return true;
} // is_lang_empty }}}

Nfa Mata::Nfa::minimize(const Nfa& aut) {
    //compute the minimal deterministic automaton, Brzozovski algorithm
    Nfa inverted = revert(aut);
    Nfa tmp = determinize(inverted);
    Nfa deter = revert(tmp);
    return determinize(deter);
}

void Nfa::print_to_DOT(std::ostream &outputStream) const {
    outputStream << "digraph finiteAutomaton {" << std::endl
                 << "node [shape=circle];" << std::endl;

    for (State finalState: final_states) {
        outputStream << finalState << " [shape=doublecircle];" << std::endl;
    }

    for (State s = 0; s != transition_relation.size(); ++s) {
        for (const Move &t: transition_relation[s]) {
            outputStream << s << " -> {";
            for (State sTo: t.states_to) {
                outputStream << sTo << " ";
            }
            outputStream << "} [label=" << t.symbol << "];" << std::endl;
        }
    }

    outputStream << "node [shape=none, label=\"\"];" << std::endl;
    for (State initialState: initial_states) {
        outputStream << "i" << initialState << " -> " << initialState << ";" << std::endl;
    }

    outputStream << "}" << std::endl;
}

TransSequence Nfa::get_trans_as_sequence() const
{
    TransSequence trans_sequence{};

    for (State state_from{ 0 }; state_from < transition_relation.size(); ++state_from)
    {
        for (const auto& transition_from_state: transition_relation[state_from])
        {
            for (State state_to: transition_from_state.states_to)
            {
                trans_sequence.push_back(Trans{ state_from, transition_from_state.symbol, state_to });
            }
        }
    }

    return trans_sequence;
}

TransSequence Nfa::get_trans_from_as_sequence(State state_from) const
{
    TransSequence trans_sequence{};

    for (const auto& transition_from_state: transition_relation[state_from])
    {
        for (State state_to: transition_from_state.states_to)
        {
            trans_sequence.push_back(Trans{ state_from, transition_from_state.symbol, state_to });
        }
    }

    return trans_sequence;
}


size_t Nfa::get_num_of_trans() const
{
    size_t num_of_transitions{};

    for (const auto& state_transitions: transition_relation)
    {
        for (const auto& symbol_transitions: state_transitions)
        {
            num_of_transitions += symbol_transitions.states_to.size();
        }
    }

    return num_of_transitions;
}

Nfa Nfa::get_one_letter_nfa(Symbol abstract_symbol) const {
    Nfa digraph{size(), initial_states, final_states};
    collect_directed_transitions(*this, abstract_symbol, digraph);
    return digraph;
}

void Nfa::get_digraph(Nfa& result) const {
    result = get_one_letter_nfa();
}

bool Mata::Nfa::Nfa::has_no_transitions() const
{
    for (const auto &state_transitions: transition_relation)
    {
        if (!state_transitions.empty())
        {
            for (const auto &symbol_state_transitions: state_transitions)
            {
                if (!symbol_state_transitions.states_to.empty())
                {
                    return false;
                }
            }
        }
    }

    return true;
}

TransSequence Nfa::get_transitions_to(State state_to) const {
    TransSequence transitions_to_state{};
    const size_t num_of_states{size() };
    for (State state_from{ 0 }; state_from < num_of_states; ++state_from) {
        for (const auto& symbol_transitions: transition_relation[state_from]) {
            const auto& symbol_states_to{ symbol_transitions.states_to };
            const auto target_state{ symbol_states_to.find(state_to) };
            if (target_state != symbol_states_to.end()) {
                transitions_to_state.push_back({ state_from, symbol_transitions.symbol, state_to });
            }
        }
    }
    return transitions_to_state;
}

StateSet Nfa::post(const StateSet& states, const Symbol& symbol) const {
    StateSet res{};
    if (has_no_transitions()) {
        return res;
    }

    for (const auto state : states) {
        const auto& state_transitions{transition_relation[state] };
        const auto state_symbol_transitions{ state_transitions.find(Move{symbol }) };
        if (state_symbol_transitions != state_transitions.end()) {
            res.insert(state_symbol_transitions->states_to);
        }
    }
    return res;
}

Nfa Mata::Nfa::uni(const Nfa &lhs, const Nfa &rhs) {
    Nfa unionAutomaton = rhs;

    StateToStateMap thisStateToUnionState;
    for (State thisState = 0; thisState < lhs.transition_relation.size(); ++thisState) {
        thisStateToUnionState[thisState] = unionAutomaton.add_state();
    }

    for (State thisInitialState : lhs.initial_states) {
        unionAutomaton.add_initial(thisStateToUnionState[thisInitialState]);
    }

    for (State thisFinalState : lhs.final_states) {
        unionAutomaton.add_final(thisStateToUnionState[thisFinalState]);
    }

    for (State thisState = 0; thisState < lhs.transition_relation.size(); ++thisState) {
        State unionState = thisStateToUnionState[thisState];
        for (const Move &transitionFromThisState : lhs.transition_relation[thisState]) {

            Move transitionFromUnionState(transitionFromThisState.symbol, StateSet{});

            for (State stateTo : transitionFromThisState.states_to) {
                transitionFromUnionState.states_to.insert(thisStateToUnionState[stateTo]);
            }

            unionAutomaton.transition_relation[unionState].push_back(transitionFromUnionState);
        }
    }

    return unionAutomaton;
}

Simlib::Util::BinaryRelation Mata::Nfa::compute_relation(const Nfa& aut, const StringMap& params) {
    if (!haskey(params, "relation")) {
        throw std::runtime_error(std::to_string(__func__) +
                                 " requires setting the \"relation\" key in the \"params\" argument; "
                                 "received: " + std::to_string(params));
    }
    if (!haskey(params, "direction")) {
        throw std::runtime_error(std::to_string(__func__) +
                                 " requires setting the \"direction\" key in the \"params\" argument; "
                                 "received: " + std::to_string(params));
    }

    const std::string& relation = params.at("relation");
    const std::string& direction = params.at("direction");
    if ("simulation" == relation && direction == "forward") {
        return compute_fw_direct_simulation(aut);
    }
    else {
        throw std::runtime_error(std::to_string(__func__) +
                                 " received an unknown value of the \"relation\" key: " + relation);
    }
}

Nfa Mata::Nfa::reduce(const Nfa &aut, StateToStateMap *state_map, const StringMap& params) {
    Nfa result;

    if (!haskey(params, "algorithm")) {
        throw std::runtime_error(std::to_string(__func__) +
                                 " requires setting the \"algorithm\" key in the \"params\" argument; "
                                 "received: " + std::to_string(params));
    }

    result.clear_nfa();
    const std::string& algorithm = params.at("algorithm");
    if ("simulation" == algorithm) {
        if (state_map == nullptr) {
            std::unordered_map<State,State> tmp_state_map;
            return reduce_size_by_simulation(aut, tmp_state_map);
        } else {
            return reduce_size_by_simulation(aut, *state_map);
        }
    } else {
        throw std::runtime_error(std::to_string(__func__) +
                                 " received an unknown value of the \"algorithm\" key: " + algorithm);
    }
}

Nfa Mata::Nfa::determinize(
        const Nfa&  aut,
        std::unordered_map<StateSet, State> *subset_map)
{

    Nfa result;
    //assuming all sets states_to are non-empty
    std::vector<std::pair<State, StateSet>> worklist;
    bool deallocate_subset_map = false;
    if (subset_map == nullptr) {
        subset_map = new std::unordered_map<StateSet,State>();
        deallocate_subset_map = true;
    }

    result.clear_nfa();

    const StateSet S0 =  Mata::Util::OrdVector<State>(aut.initial_states.ToVector());
    const State S0id = result.add_state();
    result.add_initial(S0id);
    //for fast detection of a final state in a set.
    std::vector<bool> isFinal(aut.size(), false);
    for (const auto &q: aut.final_states) {
        isFinal[q] = true;
    }
    if (contains_final(S0, isFinal)) {
        result.add_final(S0id);
    }
    worklist.emplace_back(std::make_pair(S0id, S0));

    (*subset_map)[Mata::Util::OrdVector<State>(S0)] = S0id;

    if (aut.has_no_transitions())
        return result;

<<<<<<< HEAD
    //
    Mata::Util::SynchronizedExistentialIterator<Move> sychronized_iterator;
=======
    Mata::Util::SynchronizedExistentialIterator<Mata::Util::OrdVector<TransSymbolStates>::const_iterator> synchronized_iterator;
>>>>>>> 92322304

    while (!worklist.empty()) {
        const auto Spair = worklist.back();
        worklist.pop_back();
        const StateSet S = Spair.second;
        const State Sid = Spair.first;
        if (S.empty()) {
            break;//this should not happen assuming all sets states_to are non empty
        }

        // add moves of S to the sync ex iterator
        for (State q: S) {
<<<<<<< HEAD
            sychronized_iterator.push_back(aut.transition_relation[q]);
=======
            Mata::Util::push_back(synchronized_iterator, aut.transitionrelation[q]);
>>>>>>> 92322304
        }


        while (synchronized_iterator.advance()) {

            // extract post from the sychronized_iterator iterator
<<<<<<< HEAD
            std::vector<Mata::Util::OrdVector<Move>::const_iterator> moves = sychronized_iterator.get_current();
=======
            std::vector<Mata::Util::OrdVector<TransSymbolStates>::const_iterator> moves = synchronized_iterator.get_current();
>>>>>>> 92322304
            Symbol currentSymbol = (*moves.begin())->symbol;
            StateSet T;
            for (auto m: moves){
                T = T.Union(m->states_to);
            }

            const auto existingTitr = subset_map->find(T);
            State Tid;
            if (existingTitr != subset_map->end()) {
                Tid = existingTitr->second;
            } else {
                Tid = result.add_state();
                (*subset_map)[Mata::Util::OrdVector<State>(T)] = Tid;
                if (contains_final(T, isFinal)) {
                    result.add_final(Tid);
                }
                worklist.emplace_back(std::make_pair(Tid, T));
            }
            result.transition_relation[Sid].push_back(Move(currentSymbol, Tid));
        }
    }

    if (deallocate_subset_map) { delete subset_map; }

    return result;
}

Nfa Mata::Nfa::construct(
        const Mata::Parser::ParsedSection&   parsec,
        Alphabet*                            alphabet,
        StringToStateMap*                    state_map)
{ // {{{
    Nfa aut;
    assert(nullptr != alphabet);

    if (parsec.type != Mata::Nfa::TYPE_NFA) {
        throw std::runtime_error(std::string(__FUNCTION__) + ": expecting type \"" +
                                 Mata::Nfa::TYPE_NFA + "\"");
    }

    bool remove_state_map = false;
    if (nullptr == state_map) {
        state_map = new StringToStateMap();
        remove_state_map = true;
    }

    // a lambda for translating state names to identifiers
    auto get_state_name = [&state_map, &aut](const std::string& str) {
        if (!state_map->count(str)) {
            State state = aut.add_state();
            state_map->insert({str, state});
            return state;
        } else {
            return (*state_map)[str];
        }
    };

    // a lambda for cleanup
    auto clean_up = [&]() {
        if (remove_state_map) { delete state_map; }
    };


    auto it = parsec.dict.find("Initial");
    if (parsec.dict.end() != it)
    {
        for (const auto& str : it->second)
        {
            State state = get_state_name(str);
            aut.initial_states.insert(state);
        }
    }


    it = parsec.dict.find("Final");
    if (parsec.dict.end() != it)
    {
        for (const auto& str : it->second)
        {
            State state = get_state_name(str);
            aut.final_states.insert(state);
        }
    }

    for (const auto& body_line : parsec.body)
    {
        if (body_line.size() != 3)
        {
            // clean up
            clean_up();

            if (body_line.size() == 2)
            {
                throw std::runtime_error("Epsilon transitions not supported: " +
                                         std::to_string(body_line));
            }
            else
            {
                throw std::runtime_error("Invalid transition: " +
                                         std::to_string(body_line));
            }
        }

        State src_state = get_state_name(body_line[0]);
        Symbol symbol = alphabet->translate_symb(body_line[1]);
        State tgt_state = get_state_name(body_line[2]);

        aut.add_trans(src_state, symbol, tgt_state);
    }

    // do the dishes and take out garbage
    clean_up();

    return aut;
} // construct }}}

Nfa Mata::Nfa::construct(
        const Mata::IntermediateAut&         inter_aut,
        Alphabet*                            alphabet,
        StringToStateMap*                    state_map)
{ // {{{
    Nfa aut;
    assert(nullptr != alphabet);

    if (!inter_aut.is_nfa()) {
        throw std::runtime_error(std::string(__FUNCTION__) + ": expecting type \"" +
                                 Mata::Nfa::TYPE_NFA + "\"");
    }

    bool remove_state_map = false;
    if (nullptr == state_map) {
        state_map = new StringToStateMap();
        remove_state_map = true;
    }

    // a lambda for translating state names to identifiers
    auto get_state_name = [&state_map, &aut](const std::string& str) {
        if (!state_map->count(str)) {
            State state = aut.add_state();
            state_map->insert({str, state});
            return state;
        } else {
            return (*state_map)[str];
        }
    };

    // a lambda for cleanup
    auto clean_up = [&]() {
        if (remove_state_map) { delete state_map; }
    };

    for (const auto& str : inter_aut.initial_formula.collect_node_names())
    {
        State state = get_state_name(str);
        aut.initial_states.insert(state);
    }

    for (const auto& str : inter_aut.final_formula.collect_node_names())
    {
        State state = get_state_name(str);
        aut.final_states.insert(state);
    }

    for (const auto& trans : inter_aut.transitions)
    {
        if (trans.second.children.size() != 2)
        {
            // clean up
            clean_up();

            if (trans.second.children.size() == 1)
            {
                throw std::runtime_error("Epsilon transitions not supported");
            }
            else
            {
                throw std::runtime_error("Invalid transition");
            }
        }

        State src_state = get_state_name(trans.first.name);
        Symbol symbol = alphabet->translate_symb(trans.second.children[0].node.name);
        State tgt_state = get_state_name(trans.second.children[1].node.name);

        aut.add_trans(src_state, symbol, tgt_state);
    }

    // do the dishes and take out garbage
    clean_up();

    return aut;
} // construct }}}

Nfa::const_iterator Nfa::const_iterator::for_begin(const Nfa* nfa)
{ // {{{
    assert(nullptr != nfa);

    const_iterator result;
    if (std::all_of(nfa->transition_relation.begin(), nfa->transition_relation.end(),
                    [](const auto& trans) {return trans.size() == 0;}))
    {
        result.is_end = true;
        return result;
    }

    result.nfa = nfa;
    result.trIt = 0;
    assert(!nfa->get_moves_from(0).empty());
    result.tlIt = nfa->get_moves_from(0).begin();
    assert(!nfa->get_moves_from(0).begin()->states_to.empty());
    result.ssIt = result.tlIt->states_to.begin();

    result.refresh_trans();

    return result;
} // for_begin }}}

Nfa::const_iterator Nfa::const_iterator::for_end(const Nfa* /* nfa*/)
{ // {{{
    const_iterator result;
    result.is_end = true;
    return result;
} // for_end }}}

Nfa::const_iterator& Nfa::const_iterator::operator++()
{ // {{{
    assert(nullptr != nfa);

    ++(this->ssIt);
    const StateSet& state_set = this->tlIt->states_to;
    assert(!state_set.empty());
    if (this->ssIt != state_set.end())
    {
        this->refresh_trans();
        return *this;
    }

    // out of state set
    ++(this->tlIt);
    const Moves& tlist = this->nfa->get_moves_from(this->trIt);
    assert(!tlist.empty());
    if (this->tlIt != tlist.end())
    {
        this->ssIt = this->tlIt->states_to.begin();

        this->refresh_trans();
        return *this;
    }

    // out of transition list
    ++this->trIt;
    assert(!std::all_of(this->nfa->transition_relation.begin(), this->nfa->transition_relation.end(),
                        [](const auto& trans) {return trans.size() == 0;}));
    while (this->trIt < this->nfa->transition_relation.size() &&
            this->nfa->get_moves_from(this->trIt).empty())
    {
        ++this->trIt;
    }

    if (this->trIt < this->nfa->transition_relation.size())
    {
        this->tlIt = this->nfa->get_moves_from(this->trIt).begin();
        assert(!this->nfa->get_moves_from(this->trIt).empty());
        const StateSet& new_state_set = this->tlIt->states_to;
        assert(!new_state_set.empty());
        this->ssIt = new_state_set.begin();

        this->refresh_trans();
        return *this;
    }

    // out of transitions
    this->is_end = true;

    return *this;
} // operator++ }}}

std::ostream& std::operator<<(std::ostream& os, const Mata::Nfa::Nfa& nfa) {
    os << "{ NFA: " << std::to_string(serialize(nfa));
    if (nfa.alphabet != nullptr) {
        os << "|alphabet: " << *(nfa.alphabet);
    }
    // TODO: If the default implementation for state_dict is implemented, consider printing the state dictionary with
    //  std::to_string(<state_dict_object>);

    os << " }";
}

std::ostream &std::operator<<(std::ostream &os, const Alphabet& alphabet) {
    return os << std::to_string(alphabet);
}

WordSet ShortestWordsMap::get_shortest_words_for(const StateSet& states) const
{
    WordSet result{};

    if (!shortest_words_map.empty())
    {
        WordLength shortest_words_length{-1};

        for (const State state: states)
        {
            const auto& current_shortest_words_map{shortest_words_map.find(state)};
            if (current_shortest_words_map == shortest_words_map.end()) {
                continue;
            }

            const auto& state_shortest_words_map{current_shortest_words_map->second};
            if (result.empty() || state_shortest_words_map.first < shortest_words_length) // Find a new set of the shortest words.
            {
                result = state_shortest_words_map.second;
                shortest_words_length = state_shortest_words_map.first;
            }
            else if (state_shortest_words_map.first == shortest_words_length)
            {
                // Append the shortest words from other state of the same length to the already found set of the shortest words.
                result.insert(state_shortest_words_map.second.begin(),
                              state_shortest_words_map.second.end());
            }
        }

    }

    return result;
}

WordSet ShortestWordsMap::get_shortest_words_for(State state) const
{
     return get_shortest_words_for(StateSet{ state });
}

void Mata::Nfa::ShortestWordsMap::insert_initial_lengths()
{
    const auto initial_states{ reversed_automaton.initial_states };
    if (!initial_states.empty())
    {
        for (const State state: initial_states)
        {
            shortest_words_map.insert(std::make_pair(state, std::make_pair(0,
                                                                           WordSet{ std::vector<Symbol>{} })));
        }

        const auto initial_states_begin{ initial_states.begin() };
        const auto initial_states_end{ initial_states.end() };
        processed.insert(initial_states_begin, initial_states_end);
        fifo_queue.insert(fifo_queue.end(), initial_states_begin,
                          initial_states_end);
    }
}

void ShortestWordsMap::compute()
{
    State state{};
    while (!fifo_queue.empty())
    {
        state = fifo_queue.front();
        fifo_queue.pop_front();

        // Compute the shortest words for the current state.
        compute_for_state(state);
    }
}

void ShortestWordsMap::compute_for_state(const State state)
{
    const LengthWordsPair& dst{ map_default_shortest_words(state) };
    const WordLength dst_length_plus_one{ dst.first + 1 };
    LengthWordsPair act;

    for (const Move& transition: reversed_automaton.get_moves_from(state))
    {
        for (const State state_to: transition.states_to)
        {
            const LengthWordsPair& orig{ map_default_shortest_words(state_to) };
            act = orig;

            if ((act.first == -1) || (dst_length_plus_one < act.first))
            {
                // Found new shortest words after appending transition symbols.
                act.second.clear();
                update_current_words(act, dst, transition.symbol);
            }
            else if (dst_length_plus_one == act.first)
            {
                // Append transition symbol to increase length of the shortest words.
                update_current_words(act, dst, transition.symbol);
            }

            if (orig.second != act.second)
            {
                shortest_words_map[state_to] = act;
            }

            if (processed.find(state_to) == processed.end())
            {
                processed.insert(state_to);
                fifo_queue.push_back(state_to);
            }
        }
    }
}

void ShortestWordsMap::update_current_words(LengthWordsPair& act, const LengthWordsPair& dst, const Symbol symbol)
{
    for (auto word : dst.second)
    {
        word.insert(word.begin(), symbol);
        act.second.insert(word);
    }
    act.first = dst.first + 1;
}

Mata::Util::OrdVector<Symbol> Nfa::get_used_symbols() const {
     Util::OrdVector<Symbol>  symbols{};
     for (const auto& state_transitions: transition_relation) {
         for (const auto& symbol_transitions: state_transitions) {
             symbols.insert(symbol_transitions.symbol);
         }
     }
     return symbols;
 }

 void Nfa::unify_initial() {
    if (initial_states.empty() || initial_states.size() == 1) { return; }
    const State new_initial_state{add_state() };
    for (const auto& orig_initial_state: initial_states) {
        for (const auto& transitions: get_moves_from(orig_initial_state)) {
            for (const State state_to: transitions.states_to) {
                add_trans(new_initial_state, transitions.symbol, state_to);
            }
        }
        if (has_final(orig_initial_state)) { add_final(new_initial_state); }
    }
    clear_initial();
    add_initial(new_initial_state);
}

void Nfa::unify_final() {
    if (final_states.empty() || final_states.size() == 1) { return; }
    const State new_final_state{add_state() };
    for (const auto& orig_final_state: final_states) {
        for (const auto& transitions: get_transitions_to(orig_final_state)) {
            add_trans(transitions.src, transitions.symb, new_final_state);
        }
        if (has_initial(orig_final_state)) { add_initial(new_final_state); }
    }
    clear_final();
    add_final(new_final_state);
}<|MERGE_RESOLUTION|>--- conflicted
+++ resolved
@@ -1144,12 +1144,7 @@
     if (aut.has_no_transitions())
         return result;
 
-<<<<<<< HEAD
-    //
-    Mata::Util::SynchronizedExistentialIterator<Move> sychronized_iterator;
-=======
-    Mata::Util::SynchronizedExistentialIterator<Mata::Util::OrdVector<TransSymbolStates>::const_iterator> synchronized_iterator;
->>>>>>> 92322304
+    Mata::Util::SynchronizedExistentialIterator<Mata::Util::OrdVector<Move>::const_iterator> synchronized_iterator;
 
     while (!worklist.empty()) {
         const auto Spair = worklist.back();
@@ -1162,22 +1157,14 @@
 
         // add moves of S to the sync ex iterator
         for (State q: S) {
-<<<<<<< HEAD
-            sychronized_iterator.push_back(aut.transition_relation[q]);
-=======
-            Mata::Util::push_back(synchronized_iterator, aut.transitionrelation[q]);
->>>>>>> 92322304
+            Mata::Util::push_back(synchronized_iterator, aut.transition_relation[q]);
         }
 
 
         while (synchronized_iterator.advance()) {
 
             // extract post from the sychronized_iterator iterator
-<<<<<<< HEAD
-            std::vector<Mata::Util::OrdVector<Move>::const_iterator> moves = sychronized_iterator.get_current();
-=======
-            std::vector<Mata::Util::OrdVector<TransSymbolStates>::const_iterator> moves = synchronized_iterator.get_current();
->>>>>>> 92322304
+            std::vector<Mata::Util::OrdVector<Move>::const_iterator> moves = synchronized_iterator.get_current();
             Symbol currentSymbol = (*moves.begin())->symbol;
             StateSet T;
             for (auto m: moves){
