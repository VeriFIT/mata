set(CMAKE_COLOR_MAKEFILE ON)
#set(CMAKE_VERBOSE_MAKEFILE ON)

project(libmata)

# Export compile commands to be used with YouCompleteMe
set(CMAKE_EXPORT_COMPILE_COMMANDS ON)

# Flags
set(cxx_compiler_flags
  -Wextra
  -Wall
  -Wfloat-equal
  -fms-extensions
  -fdiagnostics-show-option
  -std=c++14
  -Wctor-dtor-privacy
  -Weffc++
  -fPIC
  -fno-strict-aliasing
  -Woverloaded-virtual
  -Wold-style-cast
)

foreach(flag ${cxx_compiler_flags})
	set(CMAKE_CXX_FLAGS "${CMAKE_CXX_FLAGS} ${flag}")
endforeach()

if (CMAKE_CXX_COMPILER_ID MATCHES "Clang")
	# using regular Clang or AppleClang
	set(CMAKE_CXX_FLAGS "${CMAKE_CXX_FLAGS} -pedantic-errors")
	set(CMAKE_CXX_FLAGS "${CMAKE_CXX_FLAGS} -Wgnu-anonymous-struct")
	set(CMAKE_CXX_FLAGS "${CMAKE_CXX_FLAGS} -Wnested-anon-types")
endif()

# if DEBUG, also test coverage
if(CMAKE_BUILD_TYPE MATCHES "Coverage")
	set(CMAKE_CXX_FLAGS "${CMAKE_CXX_FLAGS} -g -O0 -fprofile-arcs -ftest-coverage")
endif()

# uncomment for profiling
#add_definitions(-pg)
#set(CMAKE_EXE_LINKER_FLAGS "${CMAKE_EXE_LINKER_FLAGS} -pg")

include_directories(../include)
include_directories(../3rdparty/) # this is here since it is clearer to include re2/utils than just utils
include_directories(../3rdparty/re2)
include_directories(../3rdparty/simlib/include)

add_library(libmata STATIC
# add_library(libmata SHARED
	afa/afa.cc
	config.cc
	inter-aut.cc
	parser.cc
	re2parser.cc
	nfa/nfa.cc
        nfa/nfa-inclusion.cc
	nfa/nfa-universal.cc
	nfa/nfa-complement.cc
	nfa/nfa-intersection.cc
	nfa/nfa-concatenation.cc
	nfa/nfa-segmentation.cc
	nfa/noodlify.cc
	rra/rrt.cc
)

set_target_properties(libmata PROPERTIES
  OUTPUT_NAME mata
  CLEAN_DIRECT_OUTPUT 1
)

add_executable(tests
	tests-main.cc
	tests-parser.cc
	tests-re2parser.cc
	tests-ord-vector.cc
<<<<<<< HEAD
        nfa/tests-synchronized-iterator.cc
=======
	nfa/tests-synchronized-iterator.cc
>>>>>>> fdf89141
	afa/tests-afa.cc
	nfa/tests-nfa.cc
	nfa/tests-nfa-concatenation.cc
	nfa/tests-nfa-segmentation.cc
	nfa/tests-nfa-intersection.cc
	nfa/tests-noodlify.cc
	rra/tests-rrt.cc
)

if ("${CMAKE_CXX_COMPILER_ID}" STREQUAL "GNU")
	target_link_libraries(libmata pthread)
endif()

target_link_libraries(libmata simlib)
target_link_libraries(tests libmata re2 simlib)
include(Catch)
catch_discover_tests(tests)
add_custom_command(
	TARGET tests POST_BUILD
	COMMAND ${CMAKE_COMMAND} -E make_directory ${CMAKE_BINARY_DIR}/unit-test-data
	COMMAND ${CMAKE_COMMAND} -E copy_directory ${CMAKE_SOURCE_DIR}/unit-test-data/ ${CMAKE_BINARY_DIR}/src/unit-test-data/
)

if(FALSE)

# problems with valgrind under appleOS
if(NOT APPLE)
	add_test(
		NAME "catch_tests_valgrind"
		COMMAND ${VALGRIND_PROGRAM}
			--tool=memcheck
			--leak-check=yes
			--show-reachable=yes
			--error-exitcode=1
			${CMAKE_CURRENT_BINARY_DIR}/tests
	)
else()    # for appleOS
	add_test(
		NAME "catch_tests_valgrind"
		COMMAND ${VALGRIND_PROGRAM}
			--tool=memcheck
			--leak-check=yes
			--show-reachable=yes
			--error-exitcode=1
			--suppressions=${CMAKE_SOURCE_DIR}/darwin17-7.suppressions
			--gen-suppressions=all
			${CMAKE_CURRENT_BINARY_DIR}/tests
	)
endif()

endif()<|MERGE_RESOLUTION|>--- conflicted
+++ resolved
@@ -75,11 +75,7 @@
 	tests-parser.cc
 	tests-re2parser.cc
 	tests-ord-vector.cc
-<<<<<<< HEAD
-        nfa/tests-synchronized-iterator.cc
-=======
 	nfa/tests-synchronized-iterator.cc
->>>>>>> fdf89141
 	afa/tests-afa.cc
 	nfa/tests-nfa.cc
 	nfa/tests-nfa-concatenation.cc
